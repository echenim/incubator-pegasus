[apps..default]
run = true
count = 1
;network.client.RPC_CHANNEL_TCP = dsn::tools::sim_network_provider, 65536
;network.client.RPC_CHANNEL_UDP = dsn::tools::sim_network_provider, 65536
;network.server.0.RPC_CHANNEL_TCP = NET_HDR_DSN, dsn::tools::sim_network_provider, 65536

[apps.meta]
type = meta
dmodule = dsn.meta_server
arguments = 
ports = 34601
run = true
count = 1 
pools = THREAD_POOL_DEFAULT,THREAD_POOL_META_SERVER,THREAD_POOL_FD

[apps.replica]
type = replica

arguments =
ports = 34801
run = true
count = 3
pools = THREAD_POOL_DEFAULT,THREAD_POOL_REPLICATION_LONG,THREAD_POOL_REPLICATION,THREAD_POOL_FD,THREAD_POOL_LOCAL_APP

[apps.client]
type = client
arguments = counter.instance0
run = true
count = 2 
pools = THREAD_POOL_DEFAULT

[apps.client.perf.counter] 
type = client.perf.counter 
arguments = counter.instance0 
count = 1 
run = false 
pools = THREAD_POOL_DEFAULT 

[core]

tool = simulator
;tool = nativerun
;toollets = tracer
;toollets = tracer, profiler, fault_injector
pause_on_start = false

logging_factory_name = dsn::tools::screen_logger

[tools.simulator]
random_seed = 0

[network]
; how many network threads for network library(used by asio)
io_service_worker_count = 2

; specification for each thread pool
[threadpool..default]
worker_count = 2

[threadpool.THREAD_POOL_DEFAULT]
partitioned = false
max_input_queue_length = 1024
worker_priority = THREAD_xPRIORITY_NORMAL
worker_count = 2

[threadpool.THREAD_POOL_REPLICATION]
partitioned = true
; max_input_queue_length = 8192
worker_priority = THREAD_xPRIORITY_NORMAL

[task..default]
is_trace = true
is_profile = true
allow_inline = false
rpc_call_channel = RPC_CHANNEL_TCP
fast_execution_in_network_thread = false
rpc_call_header_format_name = dsn
rpc_timeout_milliseconds = 5000
perf_test_rounds = 10000

[task.LPC_AIO_IMMEDIATE_CALLBACK]
is_trace = false
allow_inline = false

[task.LPC_RPC_TIMEOUT]
is_trace = false

[task.RPC_FD_FAILURE_DETECTOR_PING]
is_trace = false

[task.RPC_FD_FAILURE_DETECTOR_PING_ACK]
is_trace = false

[task.LPC_BEACON_CHECK]
is_trace = false


<<<<<<< HEAD
[uri-resolver.dsn://mycluster]
factory = partition_resolver_simple
arguments = localhost:34601

[meta_servers]
localhost:34601
=======
[meta_server]
server_list = 127.0.0.1:34601
>>>>>>> 4ade484e

[replication.app]
app_name = counter.instance0 
app_type = counter 
partition_count = 1
max_replica_count = 3

[replication]

prepare_timeout_ms_for_secondaries = 1000
learn_timeout_ms = 30000
staleness_for_commit = 20
staleness_for_start_prepare_for_potential_secondary = 110
mutation_max_size_mb = 15
mutation_max_pending_time_ms = 20
mutation_2pc_min_replica_count = 2

preapre_list_max_size_mb = 250
request_batch_disabled = false
group_check_internal_ms = 100000
group_check_disabled = false
fd_disabled = false
fd_check_interval_seconds = 5
fd_beacon_interval_seconds = 3
fd_lease_seconds = 14
fd_grace_seconds = 15
working_dir = .
log_buffer_size_mb = 1
log_pending_max_ms = 100
log_file_size_mb = 32
log_batch_write = true

config_sync_interval_ms = 60000<|MERGE_RESOLUTION|>--- conflicted
+++ resolved
@@ -11,13 +11,13 @@
 arguments = 
 ports = 34601
 run = true
-count = 1 
+count = 1
 pools = THREAD_POOL_DEFAULT,THREAD_POOL_META_SERVER,THREAD_POOL_FD
 
 [apps.replica]
 type = replica
 
-arguments =
+arguments = 
 ports = 34801
 run = true
 count = 3
@@ -27,15 +27,15 @@
 type = client
 arguments = counter.instance0
 run = true
-count = 2 
+count = 2
 pools = THREAD_POOL_DEFAULT
 
-[apps.client.perf.counter] 
-type = client.perf.counter 
-arguments = counter.instance0 
-count = 1 
-run = false 
-pools = THREAD_POOL_DEFAULT 
+[apps.client.perf.counter]
+type = client.perf.counter
+arguments = counter.instance0
+count = 1
+run = false
+pools = THREAD_POOL_DEFAULT
 
 [core]
 
@@ -55,6 +55,7 @@
 io_service_worker_count = 2
 
 ; specification for each thread pool
+
 [threadpool..default]
 worker_count = 2
 
@@ -66,7 +67,7 @@
 
 [threadpool.THREAD_POOL_REPLICATION]
 partitioned = true
-; max_input_queue_length = 8192
+;max_input_queue_length = 8192
 worker_priority = THREAD_xPRIORITY_NORMAL
 
 [task..default]
@@ -95,22 +96,16 @@
 [task.LPC_BEACON_CHECK]
 is_trace = false
 
-
-<<<<<<< HEAD
 [uri-resolver.dsn://mycluster]
 factory = partition_resolver_simple
 arguments = localhost:34601
 
-[meta_servers]
-localhost:34601
-=======
 [meta_server]
-server_list = 127.0.0.1:34601
->>>>>>> 4ade484e
+server_list = localhost:34601
 
 [replication.app]
-app_name = counter.instance0 
-app_type = counter 
+app_name = counter.instance0
+app_type = counter
 partition_count = 1
 max_replica_count = 3
 
@@ -139,4 +134,4 @@
 log_file_size_mb = 32
 log_batch_write = true
 
-config_sync_interval_ms = 60000+config_sync_interval_ms = 60000
