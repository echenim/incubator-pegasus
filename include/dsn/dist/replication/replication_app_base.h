/*
 * The MIT License (MIT)
 *
 * Copyright (c) 2015 Microsoft Corporation
 * 
 * -=- Robust Distributed System Nucleus (rDSN) -=- 
 *
 * Permission is hereby granted, free of charge, to any person obtaining a copy
 * of this software and associated documentation files (the "Software"), to deal
 * in the Software without restriction, including without limitation the rights
 * to use, copy, modify, merge, publish, distribute, sublicense, and/or sell
 * copies of the Software, and to permit persons to whom the Software is
 * furnished to do so, subject to the following conditions:
 *
 * The above copyright notice and this permission notice shall be included in
 * all copies or substantial portions of the Software.
 *
 * THE SOFTWARE IS PROVIDED "AS IS", WITHOUT WARRANTY OF ANY KIND, EXPRESS OR
 * IMPLIED, INCLUDING BUT NOT LIMITED TO THE WARRANTIES OF MERCHANTABILITY,
 * FITNESS FOR A PARTICULAR PURPOSE AND NONINFRINGEMENT. IN NO EVENT SHALL THE
 * AUTHORS OR COPYRIGHT HOLDERS BE LIABLE FOR ANY CLAIM, DAMAGES OR OTHER
 * LIABILITY, WHETHER IN AN ACTION OF CONTRACT, TORT OR OTHERWISE, ARISING FROM,
 * OUT OF OR IN CONNECTION WITH THE SOFTWARE OR THE USE OR OTHER DEALINGS IN
 * THE SOFTWARE.
 */
#pragma once

//
// replication_app_base is the base class for all app to be replicated using
// this library
// 

# include <dsn/cpp/serverlet.h>
# include <dsn/dist/replication/replication.types.h>
# include <dsn/dist/replication/replication_other_types.h>
# include <dsn/dist/replication/replication.codes.h>

namespace dsn { namespace replication {

using namespace ::dsn::service;

class replication_app_base
{
public:
<<<<<<< HEAD
    template <typename T> static replication_app_base* create(::dsn::replication::replica* replica)
=======
    template <typename T> static replication_app_base* create(
            ::dsn::replication::replica* replica, ::dsn::configuration_ptr& config)
>>>>>>> 48ed2510
    {
        return new T(replica);
    }
    
public:
    replication_app_base(::dsn::replication::replica* replica);
    virtual ~replication_app_base() {}

    //
    // Interfaces to be implemented by app, most of them return error code.
    //

    //
    // Open the app.
    // If `create_new' is true, means "create_if_missing = true && error_if_exists = true".
    // Will be called in a single thread.
    //
    // Postconditions:
    // * last_committed_decree() == last_durable_decree()
    //
    virtual int  open(bool create_new) = 0;

    //
    // Close the app.
    // If `clear_state' is true, means clear the app state after close it.
    // Must be thread safe.
    //
    virtual int  close(bool clear_state) = 0;

    //
    // Update last_durable_decree internally.
    // If `wait' is true, means wait flush dobne.
    // Must be thread safe.
    //
    // Postconditions:
    // * if `wait' is true, then last_committed_decree() == last_durable_decree()
    //
    virtual int  flush(bool wait) = 0;
    
    //
    // The replication framework may emit empty write request to this app to increase the decree.
    //
    virtual void on_empty_write() { _last_committed_decree++; }

    //
    // Helper routines to accelerate learning.
    // 
    virtual void prepare_learning_request(__out_param ::dsn::blob& learn_req) {}

    // 
    // Learn [start, infinite) from remote replicas.
    // Must be thread safe.
    //
    // Note the files in learn_state are copied from dir /replica@remote/data to dir /replica@local/learn,
    // so when apply the learned file state, make sure using learn_dir() instead of data_dir() to get the
    // full path of the files.
    //
    // Postconditions:
    // * after apply_learn_state() done, last_committed_decree() >= last_durable_decree()
    //
    virtual int  get_learn_state(::dsn::replication::decree start,
            const ::dsn::blob& learn_req, __out_param ::dsn::replication::learn_state& state) = 0;
    virtual int  apply_learn_state(::dsn::replication::learn_state& state) = 0;

    //
    // Query methods.
    //
    virtual ::dsn::replication::decree last_committed_decree() const { return _last_committed_decree.load(); }
    virtual ::dsn::replication::decree last_durable_decree() const { return _last_durable_decree.load(); }
            
public:
    //
    // utility functions to be used by app
    //   
    const std::string& data_dir() const { return _dir_data; }
    const std::string& learn_dir() const { return _dir_learn; }
    //
    // set physical error (e.g., disk error) so that the app is dropped by replication later
    //
    void set_physical_error(int err) { _physical_error = err; }

protected:
    template<typename T, typename TRequest, typename TResponse> 
    void register_async_rpc_handler(
        dsn_task_code_t code,
        const char* name,
        void (T::*callback)(const TRequest&, rpc_replier<TResponse>&)
        );

    void unregister_rpc_handler(dsn_task_code_t code);
    
private:
    template<typename T, typename TRequest, typename TResponse>
    void internal_rpc_handler(
        binary_reader& reader,
        dsn_message_t response, 
        void (T::*callback)(const TRequest&, rpc_replier<TResponse>&)
        );

private:
    // routines for replica internal usage
    friend class replica;
    error_code write_internal(mutation_ptr& mu);
    void       dispatch_rpc_call(int code, binary_reader& reader, dsn_message_t response);
    
private:
    std::string _dir_data;
    std::string _dir_learn;
    replica*    _replica;
    std::unordered_map<int, std::function<void(binary_reader&, dsn_message_t)> > _handlers;
    int         _physical_error; // physical error (e.g., io error) indicates the app needs to be dropped

protected:
    std::atomic<decree> _last_committed_decree;
    std::atomic<decree> _last_durable_decree;
};

typedef replication_app_base* (*replica_app_factory)(replica*);
extern void register_replica_provider(replica_app_factory f, const char* name);

template<typename T>
inline void register_replica_provider(const char* name)
{
    register_replica_provider(&replication_app_base::template create<T>, name);
}

//------------------ inline implementation ---------------------
template<typename T, typename TRequest, typename TResponse>
inline void replication_app_base::register_async_rpc_handler(
    dsn_task_code_t code,
    const char* name,
    void (T::*callback)(const TRequest&, rpc_replier<TResponse>&)
    )
{
    _handlers[code] = std::bind(
        &replication_app_base::internal_rpc_handler<T, TRequest, TResponse>,
        this,
        std::placeholders::_1,
        std::placeholders::_2,
        callback
        );
}

inline void replication_app_base::unregister_rpc_handler(dsn_task_code_t code)
{
    _handlers.erase(code);
}

template<typename T, typename TRequest, typename TResponse>
inline void replication_app_base::internal_rpc_handler(
    binary_reader& reader, 
    dsn_message_t response, 
    void (T::*callback)(const TRequest&, rpc_replier<TResponse>&))
{
    TRequest req;
    unmarshall(reader, req);

    rpc_replier<TResponse> replier(response);
    (static_cast<T*>(this)->*callback)(req, replier);
}

}} // namespace<|MERGE_RESOLUTION|>--- conflicted
+++ resolved
@@ -42,12 +42,9 @@
 class replication_app_base
 {
 public:
-<<<<<<< HEAD
-    template <typename T> static replication_app_base* create(::dsn::replication::replica* replica)
-=======
     template <typename T> static replication_app_base* create(
-            ::dsn::replication::replica* replica, ::dsn::configuration_ptr& config)
->>>>>>> 48ed2510
+        ::dsn::replication::replica* replica
+        )
     {
         return new T(replica);
     }
