--- conflicted
+++ resolved
@@ -21,11 +21,8 @@
 # Extra files that will be installed
 set(MY_BINPLACES "${CMAKE_CURRENT_SOURCE_DIR}/config.ini"
                  "${CMAKE_CURRENT_SOURCE_DIR}/Dockerfile"
-<<<<<<< HEAD
-                 "${CMAKE_CURRENT_SOURCE_DIR}/run.sh")
-=======
+                 "${CMAKE_CURRENT_SOURCE_DIR}/run.sh"
                  "${CMAKE_CURRENT_SOURCE_DIR}/nodes")
->>>>>>> 17d0cda2
 
 set(MY_BOOST_PACKAGES "")
 
