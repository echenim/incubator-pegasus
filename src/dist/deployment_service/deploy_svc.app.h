# pragma once
# include "deploy_svc.client.h"
# include "deploy_svc.client.perf.h"
# include "deploy_svc.server.impl.h"

namespace dsn { namespace dist { 
// server app example
class deploy_svc_server_app : 
    public ::dsn::service_app
{
public:
    deploy_svc_server_app(dsn_gpid gpid)
        : ::dsn::service_app(gpid)
    {}

    virtual ::dsn::error_code start(int argc, char** argv)
    {
<<<<<<< HEAD
        _deploy_svc_svc.open_service(get_gpid());
        return _deploy_svc_svc.start();
=======
        return _deploy_svc_svc.start(gpid());
>>>>>>> 411fa1a1
    }

    virtual ::dsn::error_code stop(bool cleanup = false)
    {
<<<<<<< HEAD
        _deploy_svc_svc.close_service(get_gpid());
=======
        _deploy_svc_svc.stop(gpid());
>>>>>>> 411fa1a1
        return ERR_OK;
    }

private:
    deploy_svc_service_impl _deploy_svc_svc;
};

// client app example
class deploy_svc_client_app : 
    public ::dsn::service_app, 
    public virtual ::dsn::clientlet
{
public:
    deploy_svc_client_app(dsn_gpid gpid)
        : ::dsn::service_app(gpid)
    {
        _deploy_svc_client = nullptr;
    }
    
    ~deploy_svc_client_app() 
    {
        stop();
    }

    virtual ::dsn::error_code start(int argc, char** argv)
    {
        if (argc < 3)
            return ::dsn::ERR_INVALID_PARAMETERS;

        _server.assign_ipv4(argv[1], (uint16_t)atoi(argv[2]));
        _deploy_svc_client = new deploy_svc_client(_server);
        _timer = ::dsn::tasking::enqueue_timer(LPC_DEPLOY_SVC_TEST_TIMER, this, [this] {on_test_timer();}, std::chrono::seconds(1));
        return ::dsn::ERR_OK;
    }

    virtual ::dsn::error_code stop(bool cleanup = false)
    {
        _timer->cancel(true);
 
        if (_deploy_svc_client != nullptr)
        {
            delete _deploy_svc_client;
            _deploy_svc_client = nullptr;
        }
        return ERR_OK;
    }

    void on_test_timer()
    {
        // test for service 'deploy_svc'
        {
            //sync:
            auto result = _deploy_svc_client->deploy_sync({});
            std::cout << "call RPC_DEPLOY_SVC_DEPLOY_SVC_DEPLOY end, return " << result.first.to_string() << std::endl;
            //async: 
            //_deploy_svc_client->begin_deploy(req);
           
        }
        {
            //sync:
            auto result = _deploy_svc_client->undeploy_sync({});
            std::cout << "call RPC_DEPLOY_SVC_DEPLOY_SVC_UNDEPLOY end, return " << result.first.to_string() << std::endl;
            //async: 
            //_deploy_svc_client->begin_undeploy(req);
           
        }
        {
            //sync:
            auto result = _deploy_svc_client->get_service_list_sync({});
            std::cout << "call RPC_DEPLOY_SVC_DEPLOY_SVC_GET_SERVICE_LIST end, return " << result.first.to_string() << std::endl;
            //async: 
            //_deploy_svc_client->begin_get_service_list(req);
           
        }
        {
            //sync:
            auto result = _deploy_svc_client->get_service_info_sync({});
            std::cout << "call RPC_DEPLOY_SVC_DEPLOY_SVC_GET_SERVICE_INFO end, return " << result.first.to_string() << std::endl;
            //async: 
            //_deploy_svc_client->begin_get_service_info(req);
           
        }
        {
            //sync:
            auto result = _deploy_svc_client->get_cluster_list_sync({});
            std::cout << "call RPC_DEPLOY_SVC_DEPLOY_SVC_GET_CLUSTER_LIST end, return " << result.first.to_string() << std::endl;
            //async: 
            //_deploy_svc_client->begin_get_cluster_list(req);
           
        }
    }

private:
    ::dsn::task_ptr _timer;
    ::dsn::rpc_address _server;
    
    deploy_svc_client *_deploy_svc_client;
};

class deploy_svc_perf_test_client_app :
    public ::dsn::service_app, 
    public virtual ::dsn::clientlet
{
public:
    deploy_svc_perf_test_client_app(dsn_gpid gpid)
        : ::dsn::service_app(gpid)
    {
        _deploy_svc_client = nullptr;
    }

    ~deploy_svc_perf_test_client_app()
    {
        stop();
    }

    virtual ::dsn::error_code start(int argc, char** argv)
    {
        if (argc < 2)
            return ::dsn::ERR_INVALID_PARAMETERS;

        _server.assign_ipv4(argv[1], (uint16_t)atoi(argv[2]));

        _deploy_svc_client = new deploy_svc_perf_test_client(_server);
        _deploy_svc_client->start_test("deploy_svc.perf-test.case", 0);
        return ::dsn::ERR_OK;
    }

    virtual ::dsn::error_code stop(bool cleanup = false)
    {
        if (_deploy_svc_client != nullptr)
        {
            delete _deploy_svc_client;
            _deploy_svc_client = nullptr;
        }
        return ERR_OK;
    }
    
private:
    deploy_svc_perf_test_client *_deploy_svc_client;
    ::dsn::rpc_address _server;
};

} } <|MERGE_RESOLUTION|>--- conflicted
+++ resolved
@@ -15,21 +15,12 @@
 
     virtual ::dsn::error_code start(int argc, char** argv)
     {
-<<<<<<< HEAD
-        _deploy_svc_svc.open_service(get_gpid());
-        return _deploy_svc_svc.start();
-=======
         return _deploy_svc_svc.start(gpid());
->>>>>>> 411fa1a1
     }
 
     virtual ::dsn::error_code stop(bool cleanup = false)
     {
-<<<<<<< HEAD
-        _deploy_svc_svc.close_service(get_gpid());
-=======
         _deploy_svc_svc.stop(gpid());
->>>>>>> 411fa1a1
         return ERR_OK;
     }
 
