--- conflicted
+++ resolved
@@ -105,17 +105,12 @@
 is_trace = false
 
 
-<<<<<<< HEAD
 [uri-resolver.dsn://mycluster]
 factory = partition_resolver_simple
 arguments = localhost:34601
 
-[meta_servers]
-localhost:34601
-=======
 [meta_server]
-server_list = 127.0.0.1:34601
->>>>>>> 4ade484e
+server_list = localhost:34601
 
 [replication.app]
 app_name = simple_kv.instance0
