--- conflicted
+++ resolved
@@ -365,11 +365,11 @@
 
 error_code mutation_log::open(replay_callback read_callback, io_failure_callback write_error_callback)
 {
-    std::map<global_partition_id, decree> replay_condition;
-    open(callback, replay_condition);
-}
-
-error_code mutation_log::open(replay_callback callback, const std::map<global_partition_id, decree>& replay_condition)
+    std::map<gpid, decree> replay_condition;
+    open(read_callback, write_error_callback, replay_condition);
+}
+
+error_code mutation_log::open(replay_callback read_callback, io_failure_callback write_error_callback, const std::map<gpid, decree>& replay_condition)
 {
     dassert(!_is_opened, "cannot open a opened mutation_log");
     dassert(nullptr == _current_log_file, "the current log file must be null at this point");
@@ -463,7 +463,7 @@
             // find the largest file which can be ignored.
             // after iterate, the 'mark_it' will point to the largest file which can be ignored.
             std::map<int, log_file_ptr>::reverse_iterator mark_it;
-            std::set<global_partition_id> kickout_replicas;
+            std::set<gpid> kickout_replicas;
             replica_log_info_map max_decrees; // max_decrees for log file at mark_it.
             for (mark_it = _log_files.rbegin(); mark_it != _log_files.rend(); ++mark_it)
             {
@@ -529,13 +529,8 @@
     std::map<int, log_file_ptr> replay_logs(replay_begin, replay_end);
     int64_t end_offset = 0;
     err = replay(
-<<<<<<< HEAD
-        _log_files,
+        replay_logs,
         [this, read_callback](mutation_ptr& mu)
-=======
-        replay_logs,
-        [this, callback](mutation_ptr& mu)
->>>>>>> 4ade484e
         {
             bool ret = true;
 
@@ -1927,9 +1922,9 @@
     _crc32 = 0;
 }
 
-decree log_file::previous_log_max_decree(const global_partition_id& gpid)
-{
-    auto it = _previous_log_max_decrees.find(gpid);
+decree log_file::previous_log_max_decree(const dsn::gpid &pid)
+{
+    auto it = _previous_log_max_decrees.find(pid);
     return it == _previous_log_max_decrees.end() ? 0 : it->second.max_decree;
 }
 
