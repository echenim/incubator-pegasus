/*
 * The MIT License (MIT)
 *
 * Copyright (c) 2015 Microsoft Corporation
 * 
 * -=- Robust Distributed System Nucleus (rDSN) -=- 
 *
 * Permission is hereby granted, free of charge, to any person obtaining a copy
 * of this software and associated documentation files (the "Software"), to deal
 * in the Software without restriction, including without limitation the rights
 * to use, copy, modify, merge, publish, distribute, sublicense, and/or sell
 * copies of the Software, and to permit persons to whom the Software is
 * furnished to do so, subject to the following conditions:
 *
 * The above copyright notice and this permission notice shall be included in
 * all copies or substantial portions of the Software.
 *
 * THE SOFTWARE IS PROVIDED "AS IS", WITHOUT WARRANTY OF ANY KIND, EXPRESS OR
 * IMPLIED, INCLUDING BUT NOT LIMITED TO THE WARRANTIES OF MERCHANTABILITY,
 * FITNESS FOR A PARTICULAR PURPOSE AND NONINFRINGEMENT. IN NO EVENT SHALL THE
 * AUTHORS OR COPYRIGHT HOLDERS BE LIABLE FOR ANY CLAIM, DAMAGES OR OTHER
 * LIABILITY, WHETHER IN AN ACTION OF CONTRACT, TORT OR OTHERWISE, ARISING FROM,
 * OUT OF OR IN CONNECTION WITH THE SOFTWARE OR THE USE OR OTHER DEALINGS IN
 * THE SOFTWARE.
 */

/*
 * Description:
 *     replication learning process
 *
 * Revision history:
 *     Mar., 2015, @imzhenyu (Zhenyu Guo), first version
 *     xxxx-xx-xx, author, fix bug about xxx
 */

#include "replica.h"
#include "mutation.h"
#include "mutation_log.h"
#include "replica_stub.h"
#include <dsn/internal/factory_store.h>
#include "replication_app_base.h"

# ifdef __TITLE__
# undef __TITLE__
# endif
# define __TITLE__ "replica.learn"

namespace dsn { namespace replication {

void replica::init_learn(uint64_t signature)
{
    check_hashed_access();

    if (status() != partition_status::PS_POTENTIAL_SECONDARY)
    {
        dwarn("%s: state is not potential secondary but %s, skip learning with signature[%016llx]",
            name(), enum_to_string(status()), signature
            );
        return;
    }

    if (signature == invalid_signature)
    {
        dwarn("%s: invalid learning signature, skip",
            name()
            );
        return;
    }
        
    // at most one learning task running
    if (_potential_secondary_states.learning_round_is_running)
    {
        dwarn("%s: previous learning is still running, skip learning with signature [%016llx]",
            name(), signature
            );
        return;
    }   

    if (signature < _potential_secondary_states.learning_version)
    {
        dwarn("%s: learning request is out-dated, therefore skipped: %" PRIx64 " vs %" PRIx64,
            name(), signature, _potential_secondary_states.learning_version
        );
        return;
    }

    // learn timeout or primary change, the (new) primary starts another round of learning process
    // be cautious: primary should not issue signatures frequently to avoid learning abort
    if (signature != _potential_secondary_states.learning_version)
    {
        if (!_potential_secondary_states.cleanup(false))
        {
            dwarn("%s: previous learning with signature[%016llx] is still in-process, skip init new learning with signature [%016llx]",
                name(), _potential_secondary_states.learning_version, signature
                );
            return;
        }   

        _potential_secondary_states.learning_version = signature;
        _potential_secondary_states.learning_start_ts_ns = dsn_now_ns();
        _potential_secondary_states.learning_status = learner_status::LearningWithoutPrepare;
        _prepare_list->truncate(_app->last_committed_decree());
    }
    else
    {
        switch (_potential_secondary_states.learning_status)
        {
        // any failues in the process
        case learner_status::LearningFailed:
            break;

        // learned state (app state) completed
        case learner_status::LearningWithPrepare:
            dassert(_app->last_durable_decree() + 1 >= _potential_secondary_states.learning_start_prepare_decree,
                "learned state is incomplete");
            {
                // check missing state due to _app->flush to checkpoint the learned state
                auto c = _prepare_list->last_committed_decree();

                // TODO(qinzuoyan): to test the following lines
                // missing commits
                if (c > _app->last_committed_decree())
                {
                    // missed ones are covered by prepare list
                    if (_app->last_committed_decree() > _prepare_list->min_decree())
                    {
                        for (auto d = _app->last_committed_decree() + 1; d <= c; d++)
                        {
                            auto mu = _prepare_list->get_mutation_by_decree(d);
                            dassert(nullptr != mu, "");
                            auto err = _app->write_internal(mu);
                            if (ERR_OK != err)
                            {
                                handle_learning_error(err, true);
                                return;
                            }
                        }
                    }

                    // missed ones need to be loaded via private logs
                    else
                    {
                        _potential_secondary_states.learning_round_is_running = true;
                        _potential_secondary_states.catchup_with_private_log_task = tasking::create_task(
                            LPC_CATCHUP_WITH_PRIVATE_LOGS,
                            this,
                            [this]() { this->catch_up_with_private_logs(partition_status::PS_POTENTIAL_SECONDARY); },
                            gpid_to_hash(get_gpid())
                            );
                        _potential_secondary_states.catchup_with_private_log_task->enqueue();

                        return; // incomplete
                    }
                }

                // no missing commits
                else
                {
                }

                // convert to success if app state and prepare list is connected
                _potential_secondary_states.learning_status = learner_status::LearningSucceeded;
                // fall through to success
            }

        // app state and prepare list is connected
        case learner_status::LearningSucceeded:
            {
                check_state_completeness();
                notify_learn_completion();
                return;
            }
            break;
        case learner_status::LearningWithoutPrepare:
            break;
        default:
            dassert (false, "");
        }
    }
        
    _potential_secondary_states.learning_round_is_running = true;

    learn_request request;
    request.pid = get_gpid();
    request.last_committed_decree_in_app = _app->last_committed_decree();
    request.last_committed_decree_in_prepare_list = _prepare_list->last_committed_decree();
    request.learner = _stub->_primary_address;
    request.signature = _potential_secondary_states.learning_version;
    _app->prepare_get_checkpoint(request.app_specific_learn_request);

    ddebug(
        "%s: init_learn[%016llx]: learnee = %s, learn_duration = %" PRIu64 " ms, local_committed_decree = %" PRId64 ", "
        "app_committed_decree = %" PRId64 ", app_durable_decree = %" PRId64 ", current_learning_status = %s",
        name(), request.signature, _config.primary.to_string(),
        _potential_secondary_states.duration_ms(),
        last_committed_decree(),
        _app->last_committed_decree(),
        _app->last_durable_decree(),
        enum_to_string(_potential_secondary_states.learning_status)
        );

    _potential_secondary_states.learning_task = 
        rpc::create_message(RPC_LEARN, request, gpid_to_hash(get_gpid()))
        .call(_config.primary, this, [this, req_cap = std::move(request)](error_code err, learn_response&& resp) mutable
        {
            on_learn_reply(err, std::move(req_cap), std::move(resp));
        }
        );
}

void replica::on_learn(dsn_message_t msg, const learn_request& request)
{
    check_hashed_access();
    
    learn_response response;
    if (partition_status::PS_PRIMARY != status())
    {
        response.err = (partition_status::PS_INACTIVE == status() && _inactive_is_transient) ? ERR_INACTIVE_STATE : ERR_INVALID_STATE;
        reply(msg, response);
        return;
    }

    // but just set state to partition_status::PS_POTENTIAL_SECONDARY
    _primary_states.get_replica_config(partition_status::PS_POTENTIAL_SECONDARY, response.config);

    auto it = _primary_states.learners.find(request.learner);
    if (it == _primary_states.learners.end())
    {
        response.config.status = partition_status::PS_INACTIVE;
        response.err = ERR_OBJECT_NOT_FOUND;
        reply(msg, response);
        return;
    }
    else if (it->second.signature != request.signature)
    {
        response.config.learner_signature = it->second.signature;
        response.err = ERR_WRONG_CHECKSUM; // means invalid signature
        reply(msg, response);
        return;
    }

    // prepare learn_start_decree
    decree local_committed_decree = last_committed_decree();
    
    // TODO: learner machine has been down for a long time, and DDD MUST happened before
    // which leads to state lost. Now the lost state is back, what shall we do?
    if (request.last_committed_decree_in_app > last_prepared_decree())
    {
        derror(
            "%s: on_learn[%016llx]: learner = %s, learner state is newer than learnee, "
            "learner_app_committed_decree = %" PRId64 ", local_committed_decree = %" PRId64 ", learn from scratch",
            name(), request.signature, request.learner.to_string(),
            request.last_committed_decree_in_app, local_committed_decree
            );

        *(decree*)&request.last_committed_decree_in_app = 0;
    }

    // mutations are previously committed already on learner (old primary)
    // TODO(qinzuoyan): this case will never occur?
    else if (request.last_committed_decree_in_app > local_committed_decree)
    {
        derror(
            "%s: on_learn[%016llx]: learner = %s, learner's last_committed_decree_in_app is newer than learnee, "
            "learner_app_committed_decree = %" PRId64 ", local_committed_decree = %" PRId64 ", commit local hard",
            name(), request.signature, request.learner.to_string(),
            request.last_committed_decree_in_app, local_committed_decree
            );

        _prepare_list->commit(request.last_committed_decree_in_app, COMMIT_TO_DECREE_HARD);
        local_committed_decree = last_committed_decree();
    }

    dassert(request.last_committed_decree_in_app <= local_committed_decree, "");

    decree learn_start_decree = request.last_committed_decree_in_app + 1;
    dassert(learn_start_decree <= local_committed_decree + 1, "");
    bool delayed_replay_prepare_list = false;

    ddebug(
        "%s: on_learn[%016llx]: learner = %s, remote_committed_decree = %" PRId64 ", "
        "remote_app_committed_decree = %" PRId64 ", local_committed_decree = %" PRId64 ", "
        "app_committed_decree = %" PRId64 ", app_durable_decree = %" PRId64 ", "
        "prepare_min_decree = %" PRId64 ", prepare_list_count = %d, learn_start_decree = %" PRId64,
        name(), request.signature, request.learner.to_string(),
        request.last_committed_decree_in_prepare_list,
        request.last_committed_decree_in_app,
        local_committed_decree,
        _app->last_committed_decree(), 
        _app->last_durable_decree(),
        _prepare_list->min_decree(),
        _prepare_list->count(),
        learn_start_decree
        );

    response.address = _stub->_primary_address;
    response.prepare_start_decree = invalid_decree;
    response.last_committed_decree = local_committed_decree;
    response.err = ERR_OK; 

    // set prepare_start_decree when to-be-learn state is covered by prepare list,
    // note min_decree can be NOT present in prepare list when list.count == 0
    if (learn_start_decree > _prepare_list->min_decree() 
       || (learn_start_decree == _prepare_list->min_decree() 
           && _prepare_list->count() > 0)
       )
    {
        if (it->second.prepare_start_decree == invalid_decree)
        {
            // start from (last_committed_decree + 1)
            it->second.prepare_start_decree = local_committed_decree + 1;

            cleanup_preparing_mutations(false);
            
            // the replayed prepare msg needs to be AFTER the learning response msg
            delayed_replay_prepare_list = true;
            
            ddebug(
                "%s: on_learn[%016llx]: learner = %s, set prepare_start_decree = %" PRId64,
                name(), request.signature, request.learner.to_string(),
                local_committed_decree + 1
            );
        }

        response.prepare_start_decree = it->second.prepare_start_decree;
    }
    else
    {
        it->second.prepare_start_decree = invalid_decree;
    }

    // only learn mutation cache in range of [learn_start_decree, prepare_start_decree),
    // in this case, the state on the PS should be contiguous (+ to-be-sent prepare list)
    if (response.prepare_start_decree != invalid_decree)
    {
        binary_writer writer;
        int count = 0;
        for (decree d = learn_start_decree; d < response.prepare_start_decree; d++)
        {
            auto mu = _prepare_list->get_mutation_by_decree(d);
            dassert(mu != nullptr, "");
            mu->write_to(writer);
            count++;
        }
        response.type = learn_type::LT_CACHE;
        response.state.meta = writer.get_buffer();
        ddebug(
            "%s: on_learn[%016llx]: learner = %s, learn mutation cache succeed, "
            "learn_start_decree = %" PRId64 ", prepare_start_decree = %" PRId64 ", "
            "learn_mutation_count = %d, learn_data_size = %d",
            name(), request.signature, request.learner.to_string(),
            learn_start_decree, response.prepare_start_decree,
            count, response.state.meta.length()
            );
    }

    // learn delta state or checkpoint
    // in this case, the state on the PS is still incomplete
    else if (/*_app->is_delta_state_learning_supported() 
        ||*/ learn_start_decree <= _app->last_durable_decree())
    {
        ::dsn::error_code err = _app->get_checkpoint(
            learn_start_decree, 
            request.app_specific_learn_request, 
            response.state
            );

        if (err != ERR_OK)
        {
            response.err = ERR_GET_LEARN_STATE_FAILED;
            derror(
                "%s: on_learn[%016llx]: learner = %s, get app checkpoint failed, error = %s",
                name(), request.signature, request.learner.to_string(), err.to_string()
                );
        }
        else
        {
            response.type = learn_type::LT_APP;
            response.base_local_dir = _app->data_dir();
            ddebug(
                "%s: on_learn[%016llx]: learner = %s, get app learn state succeed, base_local_dir = %s, learn_file_count = %u",
                name(), request.signature, request.learner.to_string(),
                response.base_local_dir.c_str(), static_cast<uint32_t>(response.state.files.size())
                );
        }
    }

    // learn private replication logs
    // in this case, the state on the PS is still incomplete
    else
    {
        dassert(_private_log != nullptr, 
            "log_enable_private_prepare must be enabled for %s when the replicated app "
            "does not support delta state learning",
            name()
            );

        _private_log->get_learn_state(get_gpid(), learn_start_decree, response.state);
        response.type = learn_type::LT_LOG;
        response.base_local_dir = _private_log->dir();
        ddebug(
            "%s: on_learn[%016llx]: learner = %s, learn private logs succeed, base_local_dir = %s, learn_file_count = %u",
            name(), request.signature, request.learner.to_string(),
            response.base_local_dir.c_str(), static_cast<uint32_t>(response.state.files.size())
            );
    }

    for (auto& file : response.state.files)
    {
        file = file.substr(response.base_local_dir.length() + 1);
    }

    reply(msg, response);

    // the replayed prepare msg needs to be AFTER the learning response msg
    if (delayed_replay_prepare_list)
    {
        replay_prepare_list();
    }   
}

void replica::on_learn_reply(
    error_code err, 
    learn_request&& req,
    learn_response&& resp
    )
{
    check_hashed_access();

    dassert(partition_status::PS_POTENTIAL_SECONDARY == status(), "");
    dassert(req.signature == (int64_t)_potential_secondary_states.learning_version, "");

    if (err != ERR_OK)
    {
        handle_learning_error(err, false);
        return;
    }

    ddebug(
        "%s: on_learn_reply[%016llx]: learnee = %s, learn duration = %" PRIu64 " ms, response_err = %s, remote_committed_decree = %" PRId64 ", "
        "prepare_start_decree = %" PRId64 ", learn_type::type = %s, learn_file_count = %u, current_learning_status = %s",
        name(), req.signature, resp.config.primary.to_string(),
        _potential_secondary_states.duration_ms(),
        resp.err.to_string(), 
        resp.last_committed_decree, 
        resp.prepare_start_decree,
        enum_to_string(resp.type),
        static_cast<uint32_t>(resp.state.files.size()),
        enum_to_string(_potential_secondary_states.learning_status)
        );

    if (resp.err != ERR_OK)
    {
        if (resp.err == ERR_INACTIVE_STATE)
        {
            dwarn(
                "%s: on_learn_reply[%016llx]: learnee = %s, learnee is updating ballot, delay to start another round of learning",
                name(), req.signature, resp.config.primary.to_string()
                );
            _potential_secondary_states.learning_round_is_running = false;
            _potential_secondary_states.delay_learning_task = tasking::create_task(
                LPC_DELAY_LEARN,
                this,
                std::bind(&replica::init_learn, this, req.signature),
                gpid_to_hash(get_gpid())
                );
            _potential_secondary_states.delay_learning_task->enqueue(std::chrono::seconds(1));
        }
        else
        {
            handle_learning_error(resp.err, false);
        }
        return;
    }

    if (resp.config.ballot > get_ballot())
    {
        ddebug(
            "%s: on_learn_reply[%016llx]: learnee = %s, update configuration because ballot have changed",
            name(), req.signature, resp.config.primary.to_string()
            );
        bool ret = update_local_configuration(resp.config);
        dassert(ret, "");
    }

    if (status() != partition_status::PS_POTENTIAL_SECONDARY)
    {
        derror(
            "%s: on_learn_reply[%016llx]: learnee = %s, current_status = %s, stop learning",
            name(), req.signature, resp.config.primary.to_string(),
            enum_to_string(status())
            );
        return;
    }

    // local state is newer than learnee
    if (resp.last_committed_decree < _app->last_committed_decree())
    {
        dwarn(
            "%s: on_learn_reply[%016llx]: learnee = %s, learner state is newer than learnee (primary): %" PRId64 " vs %" PRId64 ", create new app",
            name(), req.signature, resp.config.primary.to_string(),
            _app->last_committed_decree(),
            resp.last_committed_decree            
            );

        // TODO(qinzuoyan):
        // - we'd better backup the old data, which may be recovered in some way.
        // - if we reuse the app object (not create a new object), the app must be reusable.
        auto err = _app->close(true);
        if (err != ERR_OK)
        {
            derror(
                "%s: on_learn_reply[%016llx]: learnee = %s, close app (with clear_state=true) failed, err = %s",
                name(), req.signature, resp.config.primary.to_string(),
                err.to_string()
                );
        }

        if (err == ERR_OK)
        {
            err = _app->open_internal(this, true);
            if (err != ERR_OK)
            {
                derror(
                    "%s: on_learn_reply[%016llx]: learnee = %s, open app (with create_new=true) failed, err = %s",
                    name(), req.signature, resp.config.primary.to_string(),
                    err.to_string()
                    );
            }
        }

        if (err == ERR_OK)
        {            
            dassert(_app->last_committed_decree() == 0, "must be zero after app::open(true)");
            dassert(_app->last_durable_decree() == 0, "must be zero after app::open(true)");

            // reset prepare list
            _prepare_list->reset(0);

            err = _app->update_init_info(
                this,
                _stub->_log->on_partition_reset(get_gpid(), 0),
                _private_log ? _private_log->on_partition_reset(get_gpid(), 0) : 0
                );
            if (err != ERR_OK)
            {
                derror(
                    "%s: on_learn_reply[%016llx]: learnee = %s, update app init info failed, err = %s",
                    name(), req.signature, resp.config.primary.to_string(),
                    err.to_string()
                    );
            }
        }
        
        if (err != ERR_OK)
        {
            _potential_secondary_states.learn_remote_files_task = tasking::create_task(
                LPC_LEARN_REMOTE_DELTA_FILES,
                this,
                [this, err, req_cap = std::move(req), resp_cap = std::move(resp)]() mutable
                {
                    on_copy_remote_state_completed(err, 0, std::move(req_cap), std::move(resp_cap));
                }
                );
            _potential_secondary_states.learn_remote_files_task->enqueue();
            return;
        }
    }

    if (resp.prepare_start_decree != invalid_decree)
    {
        dassert(resp.type == learn_type::LT_CACHE, "");
        dassert(resp.state.files.size() == 0, "");
        dassert(_potential_secondary_states.learning_status == learner_status::LearningWithoutPrepare, "");
        _potential_secondary_states.learning_status = learner_status::LearningWithPrepareTransient;

        // reset preparelist
        _potential_secondary_states.learning_start_prepare_decree = resp.prepare_start_decree;
        _prepare_list->truncate(_app->last_committed_decree());
        ddebug(
            "%s: on_learn_reply[%016llx]: learnee = %s, truncate_prepare_list = %" PRId64 ", current_learning_status = %s",
            name(), req.signature, resp.config.primary.to_string(),
            _app->last_committed_decree(),
            enum_to_string(_potential_secondary_states.learning_status)
            );
        
        // apply incoming prepare-list
        binary_reader reader(resp.state.meta);
        while (!reader.is_eof())
        {
            auto mu = mutation::read_from(reader, nullptr);
            mu->set_logged();
            dinfo(
                "%s: on_learn_reply[%016llx]: learnee = %s, apply learned mutation %s",
                name(), req.signature, resp.config.primary.to_string(),
                mu->name()
                );
            if (mu->data.header.decree > last_committed_decree())
            {
                dinfo("%s: on_learn_reply[%016llx]: apply learned mutation %s", name(), req.signature, mu->name());
                _prepare_list->prepare(mu, partition_status::PS_POTENTIAL_SECONDARY);
            }   
        }

        // further states are synced using 2pc
        _prepare_list->commit(resp.prepare_start_decree - 1, COMMIT_TO_DECREE_HARD);        
        dassert(_prepare_list->last_committed_decree() == _app->last_committed_decree(), "");
        dassert(resp.state.files.size() == 0, "");

        // in-memory state is complete
        // still need on-disk state completion next with flush(true)
        dassert(_app->last_committed_decree() + 1 >= _potential_secondary_states.learning_start_prepare_decree,
            "state is incomplete");       

        // TODO: this breaks the completeness of the current state, to be fixed
        // invalidate existing mutations in current logs
        // however, later 2pc messages are coming, and they are going to be written
        // into the private log ...
        err = _app->update_init_info(
            this,
            _stub->_log->on_partition_reset(get_gpid(), resp.prepare_start_decree - 1),
            _private_log ? _private_log->on_partition_reset(get_gpid(), resp.prepare_start_decree - 1) : 0
            );

        // go to next stage
        _potential_secondary_states.learning_status = learner_status::LearningWithPrepare;
        _potential_secondary_states.learn_remote_files_task = tasking::create_task(
            LPC_LEARN_REMOTE_DELTA_FILES,
            this,
            [this, err, req_cap = std::move(req), resp_cap = std::move(resp)]() mutable
            {
                on_copy_remote_state_completed(err, 0, std::move(req_cap), std::move(resp_cap));
            }
            );
        _potential_secondary_states.learn_remote_files_task->enqueue();
    }
   
    else if (resp.state.files.size() > 0)
    {
        utils::filesystem::remove_path(_app->learn_dir());
        utils::filesystem::create_directory(_app->learn_dir());

        ddebug(
            "%s: on_learn_reply[%016llx]: learnee = %s, learn_duration = %" PRIu64 " ms, start to copy remote files, learn_file_count = %d",
            name(), req.signature, resp.config.primary.to_string(),
            _potential_secondary_states.duration_ms(),
            static_cast<int>(resp.state.files.size())
            );

        _potential_secondary_states.learn_remote_files_task = 
            file::copy_remote_files(resp.config.primary,
                resp.base_local_dir,
                resp.state.files,
                _app->learn_dir(),
                true,
                LPC_REPLICATION_COPY_REMOTE_FILES,
                this,
                [this, req_cap = std::move(req), resp_copy = resp] (error_code err, int sz) mutable
                {
                    on_copy_remote_state_completed(err, sz, std::move(req_cap), std::move(resp_copy));
                }
                );
    }
    else
    {
        _potential_secondary_states.learn_remote_files_task = tasking::create_task(
            LPC_LEARN_REMOTE_DELTA_FILES,
            this,
            [this, req_cap = std::move(req), resp_cap = std::move(resp)]() mutable
            {
                on_copy_remote_state_completed(ERR_OK, 0, std::move(req_cap), std::move(resp_cap));
            }
            );
        _potential_secondary_states.learn_remote_files_task->enqueue();
    }
}

void replica::on_copy_remote_state_completed(
    error_code err,
    size_t size,
    learn_request&& req,
    learn_response&& resp
    )
{
    decree old_committed = _app->last_committed_decree();
    decree old_durable = _app->last_durable_decree();

    ddebug(
        "%s: on_copy_remote_state_completed[%016llx]: learnee = %s, learn_duration = %" PRIu64 " ms, transfer %d files to %s, err = %s",
        name(), req.signature, resp.config.primary.to_string(),
        _potential_secondary_states.duration_ms(),
        static_cast<int>(resp.state.files.size()),
        _app->learn_dir().c_str(),
        err.to_string()
        );

    if (err != ERR_OK)
    {
    }
    else if (_potential_secondary_states.learning_status == learner_status::LearningWithPrepare)
    {
        dassert(resp.type == learn_type::LT_CACHE, "");
    }
    else
    {
        dassert(resp.type == learn_type::LT_APP || resp.type == learn_type::LT_LOG, "");

        learn_state lstate;
        lstate.from_decree_excluded = resp.state.from_decree_excluded;
        lstate.to_decree_included = resp.state.to_decree_included;
        lstate.meta = resp.state.meta;
        
        for (auto& f : resp.state.files)
        {
            std::string file = utils::filesystem::path_combine(_app->learn_dir(), f);
            lstate.files.push_back(file);
        }

        // apply app learning
        if (resp.type == learn_type::LT_APP)
        {
            auto start_ts = dsn_now_ns();
            err = _app->apply_checkpoint(DSN_CHKPT_LEARN, lstate);
            if (err == ERR_OK)
            {
                _app->reset_counters_after_learning();

                dassert(_app->last_committed_decree() == _app->last_durable_decree(), "");
                // because if the original _app->last_committed_decree > resp.last_committed_decree,
                // the learn_start_decree will be set to 0, which makes learner to learn from scratch
                dassert(_app->last_committed_decree() <= resp.last_committed_decree, "");
                ddebug(
<<<<<<< HEAD
                    "%s: on_copy_remote_state_completed[%016llx]: learnee = %s, learn_duration = %" PRIu64 " ms, "
                    "apply_checkpoint_duration = %" PRIu64 " ns, apply checkpoint succeed, app_last_committed_decree = %" PRId64,
                    name(), req.signature, resp.config.primary.to_string(),
=======
                    "%s: on_copy_remote_state_completed[%016llx]: learner = %s, learn duration = %" PRIu64 " ms, "
                    "checkpoint duration = %" PRIu64 " ns, apply checkpoint succeed, app_last_committed_decree = %" PRId64,
                    name(), req.signature, req.learner.to_string(),
>>>>>>> a08fa17b
                    _potential_secondary_states.duration_ms(),
                    dsn_now_ns() - start_ts,
                    _app->last_committed_decree()
                    );
            }
            else
            {
                derror(
<<<<<<< HEAD
                    "%s: on_copy_remote_state_completed[%016llx]: learnee = %s, learn_duration = %" PRIu64 " ms, "
                    "apply_checkpoint_duration = %" PRIu64 " ns, apply checkpoint failed, err = %s",
                    name(), req.signature, resp.config.primary.to_string(),
=======
                    "%s: on_copy_remote_state_completed[%016llx]: learner = %s, learn duration = %" PRIu64 " ms, "
                    "checkpoint duration = %" PRIu64 " ns, apply checkpoint failed, err = %s",
                    name(), req.signature, req.learner.to_string(),
>>>>>>> a08fa17b
                    _potential_secondary_states.duration_ms(),
                    dsn_now_ns() - start_ts,
                    err.to_string()
                    );
            }
        }

        // apply log learning
        else
        {
            auto start_ts = dsn_now_ns();
            err = apply_learned_state_from_private_log(lstate);
            if (err == ERR_OK)
            {
                ddebug(
                    "%s: on_copy_remote_state_completed[%016llx]: learnee = %s, learn_duration = %" PRIu64 " ms, "
                    "apply_log_duration = %" PRIu64 " ns, apply learned state from private log succeed, app_last_committed_decree = %" PRId64,
                    name(), req.signature, resp.config.primary.to_string(),
                    _potential_secondary_states.duration_ms(),
                    dsn_now_ns() - start_ts,
                    _app->last_committed_decree()
                    );
            }
            else
            {
                derror(
                    "%s: on_copy_remote_state_completed[%016llx]: learnee = %s, learn_duration = %" PRIu64 " ms, "
                    "apply_log_duration = %" PRIu64 " ns, apply learned state from private log failed, err = %s",
                    name(), req.signature, resp.config.primary.to_string(),
                    _potential_secondary_states.duration_ms(),
                    dsn_now_ns() - start_ts,
                    err.to_string()
                    );
            }
        }

        ddebug(
            "%s: on_copy_remote_state_completed[%016llx]: learnee = %s, learn_duration = %" PRIu64 " ms, apply checkpoint/log done, err = %s, "
            "app_committed_decree = (%" PRId64 " => %" PRId64 "), app_durable_decree = (%" PRId64 " => %" PRId64 "), "
            "local_committed_decree = %" PRId64 ", remote_committed_decree = %" PRId64 ", "
            "prepare_start_decree = %" PRId64 ", current_learning_status = %s",
            name(), req.signature, resp.config.primary.to_string(),
            _potential_secondary_states.duration_ms(),
            err.to_string(),
            old_committed, _app->last_committed_decree(),
            old_durable, _app->last_durable_decree(),
            last_committed_decree(),
            resp.last_committed_decree,
            resp.prepare_start_decree,
            enum_to_string(_potential_secondary_states.learning_status)
            );
    }

    // if catch-up done, do flush to enable all learned state is durable
    if (err == ERR_OK
        && resp.prepare_start_decree != invalid_decree
        && _app->last_committed_decree() + 1 >= _potential_secondary_states.learning_start_prepare_decree
        && _app->last_committed_decree() > _app->last_durable_decree())
    {        
        err = _app->sync_checkpoint();
        ddebug(
            "%s: on_copy_remote_state_completed[%016llx]: learnee = %s, learn_duration = %" PRIu64 " ms, flush done, err = %s, "
            "app_committed_decree = %" PRId64 ", app_durable_decree = %" PRId64 "",
            name(), req.signature, resp.config.primary.to_string(),
            _potential_secondary_states.duration_ms(),
            err.to_string(),
            _app->last_committed_decree(),
            _app->last_durable_decree()
            );
        if (err == ERR_OK)
        {
            dassert(_app->last_committed_decree() == _app->last_durable_decree(), "");
        }
    }

    // it is possible that the _potential_secondary_states.learn_remote_files_task is still running
    // while its body is definitely done already as being here, so we manually set its value to nullptr
    // so that we don't have unnecessary failed reconfiguration later due to this non-nullptr in cleanup
    _potential_secondary_states.learn_remote_files_task = nullptr;
    
    _potential_secondary_states.learn_remote_files_completed_task = tasking::create_task(
        LPC_LEARN_REMOTE_DELTA_FILES_COMPLETED,
        this,
        [this, err]()
        {
            on_learn_remote_state_completed(err);
        },
        gpid_to_hash(get_gpid())
        );
    _potential_secondary_states.learn_remote_files_completed_task->enqueue();
}

void replica::on_learn_remote_state_completed(error_code err)
{
    check_hashed_access();

    if (partition_status::PS_POTENTIAL_SECONDARY != status())
        return;

    ddebug(
        "%s: on_learn_remote_state_completed[%016llx]: err = %s, learn_duration = %" PRIu64 " ms, local_committed_decree = %" PRId64 ", "
        "app_committed_decree = %" PRId64 ", app_durable_decree = %" PRId64 ", current_learning_status = %s",
        name(),
        _potential_secondary_states.learning_version,
        err.to_string(),
        _potential_secondary_states.duration_ms(),
        last_committed_decree(),
        _app->last_committed_decree(),
        _app->last_durable_decree(),
        enum_to_string(_potential_secondary_states.learning_status)
        );

    _potential_secondary_states.learning_round_is_running = false;

    if (err != ERR_OK)
    {
        handle_learning_error(err, true);
    }
    else
    {
        // continue
        init_learn(_potential_secondary_states.learning_version);
    }
}

void replica::handle_learning_error(error_code err, bool is_local_error)
{
    check_hashed_access();

    derror(
        "%s: handle_learning_error[%016llx]: err = %s, learn_duration = %" PRIu64 " ms",
        name(),
        _potential_secondary_states.learning_version,
        err.to_string(),
        _potential_secondary_states.duration_ms()
        );

    update_local_configuration_with_no_ballot_change(is_local_error ? partition_status::PS_ERROR : partition_status::PS_INACTIVE);
}

void replica::handle_learning_succeeded_on_primary(
    ::dsn::rpc_address node, 
    uint64_t learn_signature
    )
{
    auto it = _primary_states.learners.find(node);
    if (it != _primary_states.learners.end()
        && it->second.signature == (int64_t)learn_signature
        )
    {
        upgrade_to_secondary_on_primary(node);
    }   
}

void replica::notify_learn_completion()
{
    group_check_response report;
    report.pid = get_gpid();
    report.err = ERR_OK;
    report.last_committed_decree_in_app = _app->last_committed_decree();
    report.last_committed_decree_in_prepare_list = last_committed_decree();
    report.learner_signature = _potential_secondary_states.learning_version;
    report.learner_status_ = _potential_secondary_states.learning_status;
    report.node = _stub->_primary_address;

    ddebug(
        "%s: notify_learn_completion[%016llx]: learn_duration = %" PRIu64 " ms, local_committed_decree = %" PRId64 ", "
        "app_committed_decree = %" PRId64 ", app_durable_decree = %" PRId64 ", current_learning_status = %s",
        name(),
        _potential_secondary_states.learning_version,
        _potential_secondary_states.duration_ms(),
        last_committed_decree(),
        _app->last_committed_decree(),
        _app->last_durable_decree(),
        enum_to_string(_potential_secondary_states.learning_status)
        );

    rpc::call_one_way_typed(_config.primary, RPC_LEARN_COMPLETION_NOTIFY, 
        report, gpid_to_hash(get_gpid()));
}

void replica::on_learn_completion_notification(const group_check_response& report)
{
    check_hashed_access();
    report.err.end_tracking();
    if (status() != partition_status::PS_PRIMARY)
        return;

    if (report.learner_status_ == learner_status::LearningSucceeded)
    {
        handle_learning_succeeded_on_primary(report.node, report.learner_signature);
    }
}

void replica::on_add_learner(const group_check_request& request)
{
    ddebug("%s: process add learner, primary = %s, ballot = %" PRId64 ", status = %s, last_committed_decree = %" PRId64,
           name(), request.config.primary.to_string(), request.config.ballot,
           enum_to_string(request.config.status), request.last_committed_decree);

    if (request.config.ballot < get_ballot())
    {
        dwarn("%s: on_add_learner ballot is old, skipped", name());
        return;
    }   

    if (request.config.ballot > get_ballot()
        || is_same_ballot_status_change_allowed(status(), request.config.status))
    {
        if (!update_local_configuration(request.config, true))
            return;

        dassert(partition_status::PS_POTENTIAL_SECONDARY == status(), "");
        init_learn(request.config.learner_signature);
    }
}

error_code replica::apply_learned_state_from_private_log(learn_state& state)
{
    int64_t offset;
    error_code err;

    // temp prepare list for learning purpose
    prepare_list plist(
        _app->last_committed_decree(),
        _options->max_mutation_count_in_prepare_list,
        [this, &err](mutation_ptr& mu)
        {
            if (mu->data.header.decree == _app->last_committed_decree() + 1)
            {
                _app->write_internal(mu).end_tracking();
            }   
        }
        );

    err = mutation_log::replay(
        state.files,
        [this, &plist](mutation_ptr& mu)
        {
            auto d = mu->data.header.decree;
            if (d <= plist.last_committed_decree())
                return false;

            auto old = plist.get_mutation_by_decree(d);
            if (old != nullptr && old->data.header.ballot >= mu->data.header.ballot)
                return false;

            plist.prepare(mu, partition_status::PS_SECONDARY);
            return true;
        },
        offset
        );

    // apply in-buffer private logs
    if (err == ERR_OK)
    {
        binary_reader reader(state.meta);
        while (!reader.is_eof())
        {
            auto mu = mutation::read_from_log_file(reader, nullptr);
            auto d = mu->data.header.decree;
            if (d <= plist.last_committed_decree())
                continue;

            auto old = plist.get_mutation_by_decree(d);
            if (old != nullptr && old->data.header.ballot >= mu->data.header.ballot)
                continue;
            
            mu->set_logged();
            plist.prepare(mu, partition_status::PS_SECONDARY);
        }
    }

    return err;
}

}} // namespace<|MERGE_RESOLUTION|>--- conflicted
+++ resolved
@@ -730,15 +730,9 @@
                 // the learn_start_decree will be set to 0, which makes learner to learn from scratch
                 dassert(_app->last_committed_decree() <= resp.last_committed_decree, "");
                 ddebug(
-<<<<<<< HEAD
-                    "%s: on_copy_remote_state_completed[%016llx]: learnee = %s, learn_duration = %" PRIu64 " ms, "
-                    "apply_checkpoint_duration = %" PRIu64 " ns, apply checkpoint succeed, app_last_committed_decree = %" PRId64,
-                    name(), req.signature, resp.config.primary.to_string(),
-=======
                     "%s: on_copy_remote_state_completed[%016llx]: learner = %s, learn duration = %" PRIu64 " ms, "
                     "checkpoint duration = %" PRIu64 " ns, apply checkpoint succeed, app_last_committed_decree = %" PRId64,
                     name(), req.signature, req.learner.to_string(),
->>>>>>> a08fa17b
                     _potential_secondary_states.duration_ms(),
                     dsn_now_ns() - start_ts,
                     _app->last_committed_decree()
@@ -747,15 +741,9 @@
             else
             {
                 derror(
-<<<<<<< HEAD
-                    "%s: on_copy_remote_state_completed[%016llx]: learnee = %s, learn_duration = %" PRIu64 " ms, "
-                    "apply_checkpoint_duration = %" PRIu64 " ns, apply checkpoint failed, err = %s",
-                    name(), req.signature, resp.config.primary.to_string(),
-=======
                     "%s: on_copy_remote_state_completed[%016llx]: learner = %s, learn duration = %" PRIu64 " ms, "
                     "checkpoint duration = %" PRIu64 " ns, apply checkpoint failed, err = %s",
                     name(), req.signature, req.learner.to_string(),
->>>>>>> a08fa17b
                     _potential_secondary_states.duration_ms(),
                     dsn_now_ns() - start_ts,
                     err.to_string()
