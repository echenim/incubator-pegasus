/*
 * The MIT License (MIT)
 *
 * Copyright (c) 2015 Microsoft Corporation
 * 
 * -=- Robust Distributed System Nucleus (rDSN) -=- 
 *
 * Permission is hereby granted, free of charge, to any person obtaining a copy
 * of this software and associated documentation files (the "Software"), to deal
 * in the Software without restriction, including without limitation the rights
 * to use, copy, modify, merge, publish, distribute, sublicense, and/or sell
 * copies of the Software, and to permit persons to whom the Software is
 * furnished to do so, subject to the following conditions:
 *
 * The above copyright notice and this permission notice shall be included in
 * all copies or substantial portions of the Software.
 *
 * THE SOFTWARE IS PROVIDED "AS IS", WITHOUT WARRANTY OF ANY KIND, EXPRESS OR
 * IMPLIED, INCLUDING BUT NOT LIMITED TO THE WARRANTIES OF MERCHANTABILITY,
 * FITNESS FOR A PARTICULAR PURPOSE AND NONINFRINGEMENT. IN NO EVENT SHALL THE
 * AUTHORS OR COPYRIGHT HOLDERS BE LIABLE FOR ANY CLAIM, DAMAGES OR OTHER
 * LIABILITY, WHETHER IN AN ACTION OF CONTRACT, TORT OR OTHERWISE, ARISING FROM,
 * OUT OF OR IN CONNECTION WITH THE SOFTWARE OR THE USE OR OTHER DEALINGS IN
 * THE SOFTWARE.
 */

/*
 * Description:
 *     What is this file about?
 *
 * Revision history:
 *     xxxx-xx-xx, author, first version
 *     xxxx-xx-xx, author, fix bug about xxx
 */

# include "replication_app_base.h"
# include "replica.h"
# include "mutation.h"
# include <dsn/internal/factory_store.h>
# include "mutation_log.h"
# include <fstream>
# include <sstream>

# ifdef __TITLE__
# undef __TITLE__
# endif
# define __TITLE__ "replica.app.base"

namespace dsn { namespace replication {

error_code replica_init_info::load(const char* file)
{
    std::ifstream is(file, std::ios::binary);
    if (!is.is_open())
    {
        derror("open file %s failed", file);
        return ERR_FILE_OPERATION_FAILED;
    }

    magic = 0x0;
    is.read((char*)this, sizeof(*this));
    is.close();

    if (magic != 0xdeadbeef)
    {
        derror("data in file %s is invalid (magic)", file);
        return ERR_INVALID_DATA;
    }

    auto fcrc = crc;
    crc = 0; // set for crc computation
    auto lcrc = dsn_crc32_compute((const void*)this, sizeof(*this), 0);
    crc = fcrc; // recover

    if (lcrc != fcrc)
    {
        derror("data in file %s is invalid (crc)", file);
        return ERR_INVALID_DATA;
    }
    
    return ERR_OK;
}

error_code replica_init_info::store(const char* file)
{
    std::string ffile = std::string(file);
    std::string tmp_file = ffile + ".tmp";

    std::ofstream os(tmp_file.c_str(), (std::ofstream::out | std::ios::binary | std::ofstream::trunc));
    if (!os.is_open())
    {
        derror("open file %s failed", tmp_file.c_str());
        return ERR_FILE_OPERATION_FAILED;
    }

    // compute crc
    crc = 0;
    crc = dsn_crc32_compute((const void*)this, sizeof(*this), 0);

    os.write((const char*)this, sizeof(*this));
    os.close();

    if (!utils::filesystem::rename_path(tmp_file, ffile))
    {
        derror("move file from %s to %s failed", tmp_file.c_str(), ffile.c_str());
        return ERR_FILE_OPERATION_FAILED;
    }

    return ERR_OK;
}

std::string replica_init_info::to_string()
{
    std::ostringstream oss;
    oss << "init_ballot = " << init_ballot
        << ", init_decree = " << init_decree
        << ", init_offset_in_shared_log = " << init_offset_in_shared_log
        << ", init_offset_in_private_log = " << init_offset_in_private_log;
    return oss.str();
}

error_code replica_app_info::load(const char* file)
{
    std::ifstream is(file, std::ios::binary);
    if (!is.is_open())
    {
        derror("open file %s failed", file);
        return ERR_FILE_OPERATION_FAILED;
    }

    int64_t sz = 0;
    if (!::dsn::utils::filesystem::file_size(std::string(file), sz))
    {
        return ERR_FILE_OPERATION_FAILED;
    }

    std::shared_ptr<char> buffer(new char[sz]);
    is.read((char*)buffer.get(), sz);
    is.close();
    
    binary_reader reader(blob(buffer, sz));
    int magic;
    unmarshall(reader, magic, DSF_THRIFT_BINARY);

    if (magic != 0xdeadbeef)
    {
        derror("data in file %s is invalid (magic)", file);
        return ERR_INVALID_DATA;
    }

    unmarshall(reader, *_app, DSF_THRIFT_JSON);
    return ERR_OK;
}

error_code replica_app_info::store(const char* file)
{
    binary_writer writer;
    int magic = 0xdeadbeef;

    marshall(writer, magic, DSF_THRIFT_BINARY);
    marshall(writer, *_app, DSF_THRIFT_JSON);

    std::string ffile = std::string(file);
    std::string tmp_file = ffile + ".tmp";

    std::ofstream os(tmp_file.c_str(), (std::ofstream::out | std::ios::binary | std::ofstream::trunc));
    if (!os.is_open())
    {
        derror("open file %s failed", tmp_file.c_str());
        return ERR_FILE_OPERATION_FAILED;
    }

    auto data = writer.get_buffer();
    os.write((const char*)data.data(), (std::streamsize)data.length());
    os.close();

    if (!utils::filesystem::rename_path(tmp_file, ffile))
    {
        return ERR_FILE_OPERATION_FAILED;
    }
    else
    {
        return ERR_OK;
    }
}

replication_app_base::replication_app_base(replica* replica)
{
    _dir_data = utils::filesystem::path_combine(replica->dir(), "data");
    _dir_learn = utils::filesystem::path_combine(replica->dir(), "learn");
    _replica = replica;
    _callbacks = replica->get_app_callbacks();

    install_perf_counters();
}

const char* replication_app_base::replica_name() const
{
    return _replica->name();
}

void replication_app_base::install_perf_counters()
{
    std::stringstream ss;
    
    ss << replica_name() << ".commit(#/s)";
    _app_commit_throughput.init("eon.app", ss.str().c_str(), COUNTER_TYPE_RATE, "commit throughput for current app");

    ss.clear();
    ss.str("");
    ss << replica_name() << ".latency(ns)";
    _app_commit_latency.init("eon.app", ss.str().c_str(), COUNTER_TYPE_NUMBER_PERCENTILES, "commit latency for current app");

    ss.clear();
    ss.str("");
    ss << replica_name() << ".decree#";
    _app_commit_decree.init("eon.app", ss.str().c_str(), COUNTER_TYPE_NUMBER, "commit decree for current app");

    ss.clear();
    ss.str("");
    ss << replica_name() << ".req(#/s)";
    _app_req_throughput.init("eon.app", ss.str().c_str(), COUNTER_TYPE_RATE, "request throughput for current app");
}

void replication_app_base::reset_counters_after_learning()
{
    _app_commit_decree.set(last_committed_decree());
}

error_code replication_app_base::open_internal(replica* r, bool create_new)
{
    if (create_new)
    {
        auto dir = r->dir();
        if (!dsn::utils::filesystem::remove_path(dir))
        {
            derror("%s: remove replica dir %s failed", r->name(), dir.c_str());
            return ERR_FILE_OPERATION_FAILED;
        }
        if (!dsn::utils::filesystem::create_directory(dir))
        {
            derror("%s: create replica dir %s failed", r->name(), dir.c_str());
            return ERR_FILE_OPERATION_FAILED;
        }
    }
    
    if (!dsn::utils::filesystem::create_directory(_dir_data))
    {
        derror("%s: create data dir %s failed", r->name(), _dir_data.c_str());
        return ERR_FILE_OPERATION_FAILED;
    }

    if (!dsn::utils::filesystem::create_directory(_dir_learn))
    {
        derror("%s: create learn dir %s failed", r->name(), _dir_learn.c_str());
        return ERR_FILE_OPERATION_FAILED;
    }

    auto err = open();
    if (err == ERR_OK)
    {
        _last_committed_decree.store(last_durable_decree());
        if (!create_new)
        {
            std::string info_path = utils::filesystem::path_combine(r->dir(), ".info");
            err = _info.load(info_path.c_str());
            if (err == ERR_OK)
            {
                ddebug("%s: load replica_init_info succeed: %s", r->name(), _info.to_string().c_str());
            }
        }

        _app_commit_decree.add(last_committed_decree());
    }
    
    return err;
}

::dsn::error_code replication_app_base::open()
{
    auto gd = _replica->get_gpid();
    auto info = _replica->get_app_info();
    auto err = dsn_hosted_app_create(
            info->app_type.c_str(), gd, _dir_data.c_str(),
            &_app_context, &_app_context_callbacks);
    if (err == ERR_OK)
    {
        // TODO: setup info->envs
        char* argv[1];
        argv[0] = (char*)info->app_name.c_str();
        err = dsn_hosted_app_start(_app_context, 1, argv);
    }
    return err;
}

::dsn::error_code replication_app_base::close(bool clear_state)
{
    if (_app_context)
    {
        auto err = dsn_hosted_app_destroy(_app_context, clear_state);
        if (err == ERR_OK)
        {
            _last_committed_decree.store(0);
            _app_context = nullptr;
            _app_context_callbacks = nullptr;
        }

        return err;
    }
    else
    {
        return ERR_SERVICE_NOT_ACTIVE;
    }
}

::dsn::error_code replication_app_base::prepare_get_checkpoint(/*out*/ ::dsn::blob& learn_req)
{
    int capacity = 4096;
    void* buffer = dsn_transient_malloc(capacity);
    int occupied = 0;

    error_code err = _callbacks.calls.prepare_get_checkpoint(_app_context_callbacks, buffer, capacity, &occupied);
    while (err != ERR_OK)
    {
        dsn_transient_free(buffer);
        buffer = nullptr;

        if (err != ERR_CAPACITY_EXCEEDED)
        {
            derror("%s: call app.prepare_get_checkpoint() failed, err = %s", _replica->name(), err.to_string());
            break;
        }
        else
        {
            dwarn("%s: call app.prepare_get_checkpoint() returns ERR_CAPACITY_EXCEEDED, capacity = %s, need = %d",
                  _replica->name(), capacity, occupied);
            dassert(occupied > capacity, "");
            capacity = occupied;
            buffer = dsn_transient_malloc(capacity);
            err = _callbacks.calls.prepare_get_checkpoint(_app_context_callbacks, buffer, capacity, &occupied);
        }
    }

    if (err == ERR_OK)
    {
        learn_req = ::dsn::blob(
            std::shared_ptr<char>(
                (char*)buffer,
                [](char* buf) { dsn_transient_free((void*)buf); }),
            occupied
            );
    }

    return err;
}

::dsn::error_code replication_app_base::get_checkpoint(int64_t learn_start, const ::dsn::blob& learn_request, learn_state& state)
{
    int capacity = 4096;
    void* buffer = dsn_transient_malloc(capacity);
    dsn_app_learn_state* lstate = reinterpret_cast<dsn_app_learn_state*>(buffer);

    error_code err = _callbacks.calls.get_checkpoint(
        _app_context_callbacks, learn_start, last_committed_decree(),
        (void*)learn_request.data(), learn_request.length(), lstate, capacity);
    while (err != ERR_OK)
    {
        int need_size = lstate->total_learn_state_size;
        dsn_transient_free(buffer);
        buffer = nullptr;

        if (err != ERR_CAPACITY_EXCEEDED)
        {
            derror("%s: call app.get_checkpoint() failed, err = %s", _replica->name(), err.to_string());
            break;
        }
        else
        {
            dwarn("%s: call app.get_checkpoint() returns ERR_CAPACITY_EXCEEDED, capacity = %s, need = %d",
                  _replica->name(), capacity, need_size);
            dassert(need_size > capacity, "");
            capacity = need_size;
            buffer = dsn_transient_malloc(capacity);
            dsn_app_learn_state* lstate = reinterpret_cast<dsn_app_learn_state*>(buffer);
            err = _callbacks.calls.get_checkpoint(
                _app_context_callbacks, learn_start, last_committed_decree(),
                (void*)learn_request.data(), learn_request.length(), lstate, capacity);
        }
    }

    if (err == ERR_OK)
    {
        state.from_decree_excluded = lstate->from_decree_excluded;
        state.to_decree_included = lstate->to_decree_included;
        state.meta = dsn::blob(
            std::shared_ptr<char>((char*)buffer, [](char* buf) { dsn_transient_free((void*)buf); }),
            (const char*)lstate->meta_state_ptr - (const char*)buffer, 
            lstate->meta_state_size
            );

        for (int i = 0; i < lstate->file_state_count; i++)
        {
            state.files.push_back(std::string(*lstate->files++));
        }
    }

    return err;
}

::dsn::error_code replication_app_base::apply_checkpoint(dsn_chkpt_apply_mode mode, const learn_state& state)
{
    dsn_app_learn_state lstate;
    std::vector<const char*> files;

    lstate.from_decree_excluded = state.from_decree_excluded;
    lstate.to_decree_included = state.to_decree_included;
    lstate.meta_state_ptr = (void*)state.meta.data();
    lstate.meta_state_size = state.meta.length();
    lstate.file_state_count = (int)state.files.size();
    lstate.total_learn_state_size = 0;
    if (lstate.file_state_count > 0)
    {
        for (auto& f : state.files)
        {
            files.push_back(f.c_str());
        }

        lstate.files = &files[0];
    }

    error_code err = _callbacks.calls.apply_checkpoint(_app_context_callbacks, mode, last_committed_decree(), &lstate);
    if (err == ERR_OK)
    {
        dassert(lstate.to_decree_included == last_durable_decree(), "");
        _last_committed_decree.store(lstate.to_decree_included);
    }
    else
    {
        derror("%s: call app.apply_checkpoint() failed, err = %s", _replica->name(), err.to_string());
    }

    return err;
}

::dsn::error_code replication_app_base::write_internal(mutation_ptr& mu)
{
    dassert(mu->data.header.decree == last_committed_decree() + 1, "");
    dassert(mu->data.updates.size() == mu->client_requests.size(), "");
    dassert(mu->data.updates.size() > 0, "");

    error_code err = _callbacks.calls.begin_write(_app_context_callbacks, _replica->get_ballot(), last_committed_decree());
    if (err != ERR_OK)
    {
        derror("%s: mutation %s: call app.begin_write() failed, err = %s",
                _replica->name(), mu->name(), err.to_string());
        return err;
    }
    int count = static_cast<int>(mu->client_requests.size());
<<<<<<< HEAD
=======
    dsn_message_t* batched_requests = (dsn_message_t*)alloca(sizeof(dsn_message_t) * count);
    dsn_message_t* faked_requests = (dsn_message_t*)alloca(sizeof(dsn_message_t) * count);
    int j = 0, k =0;

>>>>>>> 883755c5
    for (int i = 0; i < count; i++)
    {
        const mutation_update& update = mu->data.updates[i];
        dsn_message_t req = mu->client_requests[i];
        if (update.code != RPC_REPLICATION_WRITE_EMPTY)
        {
            dinfo("%s: mutation %s #%d: dispatch rpc call %s",
                    _replica->name(), mu->name(), i, update.code.to_string());
         
            if (req == nullptr)
            {                
<<<<<<< HEAD
                req = dsn_msg_create_received_request(update.code, update.serialization_type, (void*)update.data.data(), update.data.length());
                dsn_hosted_app_commit_rpc_request(_app_context, req, true);
                dsn_msg_release_ref(req);
                req = nullptr;
            }
            else
            {
                dsn_hosted_app_commit_rpc_request(_app_context, req, true);
            }
=======
                req = dsn_msg_create_received_request(update.code, (void*)update.data.data(), update.data.length());
                faked_requests[k++] = req;
            }

            batched_requests[j++] = req;
>>>>>>> 883755c5
        }
        else
        {
            // empty mutation write
            dwarn("%s: mutation %s #%d: dispatch rpc call %s",
                    _replica->name(), mu->name(), i, update.code.to_string());
        }
    }

<<<<<<< HEAD
        int perr = _callbacks.calls.get_internal_error(_app_context_callbacks);
        if (perr != 0)
        {
            derror("%s: mutation %s #%d: dispatch rpc call %s failed, get internal error %d",
                   _replica->name(), mu->name(), i, update.code.to_string(), perr);
            return ERR_LOCAL_APP_FAILURE;
=======
    // batch processing
    uint64_t now = dsn_now_ns();
    if (_callbacks.calls.batch_handler)
    {
        _callbacks.calls.batch_handler(_app_context_callbacks, batched_requests, j);
    }   
    else
    {
        for (int i = 0; i < j; i++)
        {
            dsn_hosted_app_commit_rpc_request(_app_context, batched_requests[i], true);
>>>>>>> 883755c5
        }
    }
    
    now = dsn_now_ns() - now;
    _app_commit_latency.set(now);

    // release faked requests
    for (int i = 0; i < k; i++)
    {
        dsn_msg_release_ref(faked_requests[i]);
    }

    int perr = _callbacks.calls.physical_error_get(_app_context_callbacks);
    if (perr != 0)
    {
        derror("%s: physical error %d occurs in replication local app %s",
            _replica->name(), perr, data_dir().c_str());
        return ERR_LOCAL_APP_FAILURE;
    }

    err = _callbacks.calls.end_write(_app_context_callbacks);
    if (err != ERR_OK)
    {
        derror("%s: mutation %s: call app.end_write() failed, err = %s",
                _replica->name(), mu->name(), err.to_string());
        return err;
    }

    ++_last_committed_decree;
<<<<<<< HEAD

    ddebug("%s: mutation %s committed", _replica->name(), mu->name());
=======
>>>>>>> 883755c5

    _replica->update_commit_statistics(count);
    _app_commit_throughput.add(1);
    _app_req_throughput.add((uint64_t)count);
    _app_commit_decree.increment();

    return ERR_OK;
}

::dsn::error_code replication_app_base::update_init_info(replica* r, int64_t shared_log_offset, int64_t private_log_offset)
{
    _info.crc = 0;
    _info.magic = 0xdeadbeef;
    _info.init_ballot = r->get_ballot();
    _info.init_decree = r->last_committed_decree();
    _info.init_offset_in_shared_log = shared_log_offset;
    _info.init_offset_in_private_log = private_log_offset;

    std::string info_path = utils::filesystem::path_combine(r->dir(), ".info");
    auto err = _info.store(info_path.c_str());
    if (err == ERR_OK)
    {
        ddebug("%s: store replica_init_info succeed: %s", r->name(), _info.to_string().c_str());
    }
    return err;
}

}} // end namespace<|MERGE_RESOLUTION|>--- conflicted
+++ resolved
@@ -448,22 +448,12 @@
     dassert(mu->data.updates.size() == mu->client_requests.size(), "");
     dassert(mu->data.updates.size() > 0, "");
 
-    error_code err = _callbacks.calls.begin_write(_app_context_callbacks, _replica->get_ballot(), last_committed_decree());
-    if (err != ERR_OK)
-    {
-        derror("%s: mutation %s: call app.begin_write() failed, err = %s",
-                _replica->name(), mu->name(), err.to_string());
-        return err;
-    }
-    int count = static_cast<int>(mu->client_requests.size());
-<<<<<<< HEAD
-=======
-    dsn_message_t* batched_requests = (dsn_message_t*)alloca(sizeof(dsn_message_t) * count);
-    dsn_message_t* faked_requests = (dsn_message_t*)alloca(sizeof(dsn_message_t) * count);
-    int j = 0, k =0;
-
->>>>>>> 883755c5
-    for (int i = 0; i < count; i++)
+    int request_count = static_cast<int>(mu->client_requests.size());
+    dsn_message_t* batched_requests = (dsn_message_t*)alloca(sizeof(dsn_message_t) * request_count);
+    dsn_message_t* faked_requests = (dsn_message_t*)alloca(sizeof(dsn_message_t) * request_count);
+    int batched_count = 0;
+    int faked_count = 0;
+    for (int i = 0; i < request_count; i++)
     {
         const mutation_update& update = mu->data.updates[i];
         dsn_message_t req = mu->client_requests[i];
@@ -473,24 +463,13 @@
                     _replica->name(), mu->name(), i, update.code.to_string());
          
             if (req == nullptr)
-            {                
-<<<<<<< HEAD
-                req = dsn_msg_create_received_request(update.code, update.serialization_type, (void*)update.data.data(), update.data.length());
-                dsn_hosted_app_commit_rpc_request(_app_context, req, true);
-                dsn_msg_release_ref(req);
-                req = nullptr;
+            {
+                req = dsn_msg_create_received_request(update.code, update.serialization_type,
+                                                      (void*)update.data.data(), update.data.length());
+                faked_requests[faked_count++] = req;
             }
-            else
-            {
-                dsn_hosted_app_commit_rpc_request(_app_context, req, true);
-            }
-=======
-                req = dsn_msg_create_received_request(update.code, (void*)update.data.data(), update.data.length());
-                faked_requests[k++] = req;
-            }
-
-            batched_requests[j++] = req;
->>>>>>> 883755c5
+
+            batched_requests[batched_count++] = req;
         }
         else
         {
@@ -500,65 +479,48 @@
         }
     }
 
-<<<<<<< HEAD
-        int perr = _callbacks.calls.get_internal_error(_app_context_callbacks);
-        if (perr != 0)
-        {
-            derror("%s: mutation %s #%d: dispatch rpc call %s failed, get internal error %d",
-                   _replica->name(), mu->name(), i, update.code.to_string(), perr);
-            return ERR_LOCAL_APP_FAILURE;
-=======
     // batch processing
-    uint64_t now = dsn_now_ns();
-    if (_callbacks.calls.batch_handler)
-    {
-        _callbacks.calls.batch_handler(_app_context_callbacks, batched_requests, j);
+    uint64_t start = dsn_now_ns();
+    if (_callbacks.calls.on_batched_rpc_requests)
+    {
+        _callbacks.calls.on_batched_rpc_requests(_app_context_callbacks,
+                                                 mu->data.header.decree, _replica->get_ballot(),
+                                                 batched_requests, batched_count);
     }   
     else
     {
-        for (int i = 0; i < j; i++)
+        for (int i = 0; i < batched_count; i++)
         {
             dsn_hosted_app_commit_rpc_request(_app_context, batched_requests[i], true);
->>>>>>> 883755c5
-        }
-    }
-    
-    now = dsn_now_ns() - now;
-    _app_commit_latency.set(now);
+        }
+    }
+    uint64_t latency = dsn_now_ns() - start;
 
     // release faked requests
-    for (int i = 0; i < k; i++)
+    for (int i = 0; i < faked_count; i++)
     {
         dsn_msg_release_ref(faked_requests[i]);
     }
 
-    int perr = _callbacks.calls.physical_error_get(_app_context_callbacks);
-    if (perr != 0)
-    {
-        derror("%s: physical error %d occurs in replication local app %s",
-            _replica->name(), perr, data_dir().c_str());
+    int internal_error = _callbacks.calls.get_internal_error(_app_context_callbacks);
+    if (internal_error != 0)
+    {
+        derror("%s: mutation %s: get internal error %d",
+               _replica->name(), mu->name(), internal_error);
         return ERR_LOCAL_APP_FAILURE;
     }
 
-    err = _callbacks.calls.end_write(_app_context_callbacks);
-    if (err != ERR_OK)
-    {
-        derror("%s: mutation %s: call app.end_write() failed, err = %s",
-                _replica->name(), mu->name(), err.to_string());
-        return err;
-    }
-
     ++_last_committed_decree;
-<<<<<<< HEAD
-
-    ddebug("%s: mutation %s committed", _replica->name(), mu->name());
-=======
->>>>>>> 883755c5
-
-    _replica->update_commit_statistics(count);
+
+    ddebug("%s: mutation %s committed, batched_count = %d",
+           _replica->name(), mu->name(), batched_count);
+
+    // TODO(qinzuoyan): check correction of statistics usage
+    _replica->update_commit_statistics(1);
+    _app_commit_decree.increment();
     _app_commit_throughput.add(1);
-    _app_req_throughput.add((uint64_t)count);
-    _app_commit_decree.increment();
+    _app_commit_latency.set(latency);
+    _app_req_throughput.add(request_count);
 
     return ERR_OK;
 }
