/*
 * The MIT License (MIT)
 *
 * Copyright (c) 2015 Microsoft Corporation
 * 
 * -=- Robust Distributed System Nucleus (rDSN) -=- 
 *
 * Permission is hereby granted, free of charge, to any person obtaining a copy
 * of this software and associated documentation files (the "Software"), to deal
 * in the Software without restriction, including without limitation the rights
 * to use, copy, modify, merge, publish, distribute, sublicense, and/or sell
 * copies of the Software, and to permit persons to whom the Software is
 * furnished to do so, subject to the following conditions:
 *
 * The above copyright notice and this permission notice shall be included in
 * all copies or substantial portions of the Software.
 *
 * THE SOFTWARE IS PROVIDED "AS IS", WITHOUT WARRANTY OF ANY KIND, EXPRESS OR
 * IMPLIED, INCLUDING BUT NOT LIMITED TO THE WARRANTIES OF MERCHANTABILITY,
 * FITNESS FOR A PARTICULAR PURPOSE AND NONINFRINGEMENT. IN NO EVENT SHALL THE
 * AUTHORS OR COPYRIGHT HOLDERS BE LIABLE FOR ANY CLAIM, DAMAGES OR OTHER
 * LIABILITY, WHETHER IN AN ACTION OF CONTRACT, TORT OR OTHERWISE, ARISING FROM,
 * OUT OF OR IN CONNECTION WITH THE SOFTWARE OR THE USE OR OTHER DEALINGS IN
 * THE SOFTWARE.
 */

/*
 * Description:
 *     What is this file about?
 *
 * Revision history:
 *     xxxx-xx-xx, author, first version
 *     xxxx-xx-xx, author, fix bug about xxx
 */

#include "replication_common.h"
#include <dsn/internal/configuration.h>
#include <dsn/dist/replication/replication_app_client_base.h>

# ifdef __TITLE__
# undef __TITLE__
# endif
# define __TITLE__ "replication.common"

namespace dsn { namespace replication {

replication_options::replication_options()
{
    prepare_timeout_ms_for_secondaries = 1000;
    prepare_timeout_ms_for_potential_secondaries = 3000;

    batch_write_disabled = false;
    staleness_for_commit = 10;
    max_mutation_count_in_prepare_list = 110;
    mutation_2pc_min_replica_count = 2;

    group_check_disabled = false;
    group_check_interval_ms = 100000;

    checkpoint_disabled = false;
    checkpoint_interval_seconds = 100;
    checkpoint_min_decree_gap = 10000;
    checkpoint_max_interval_hours = 24; // at least one checkpoint per day

    gc_disabled = false;
    gc_interval_ms = 30 * 1000; // 30000 milliseconds
    gc_memory_replica_interval_ms = 5 * 60 * 1000; // 5 minutes
    gc_disk_error_replica_interval_seconds = 48 * 3600 * 1000; // 48 hrs

    fd_disabled = false;
    fd_check_interval_seconds = 5;
    fd_beacon_interval_seconds = 3;
    fd_lease_seconds = 10;
    fd_grace_seconds = 15;

    log_private_disabled = false;
    log_private_file_size_mb = 32;
    log_private_batch_buffer_kb = 512;
    log_private_force_flush = true;

    log_shared_file_size_mb = 32;
    log_shared_batch_buffer_kb = 0;
    log_shared_force_flush = false;

    config_sync_disabled = false;
    config_sync_interval_ms = 30000;

    lb_interval_ms = 10000;
}

replication_options::~replication_options()
{
}

void replication_options::read_meta_servers()
{
    // read meta_servers from machine list file
<<<<<<< HEAD
    meta_servers.clear();

    const char* server_ss[10];
    int capacity = 10, need_count;
    need_count = dsn_config_get_all_keys("meta_servers", server_ss, &capacity);
    dassert(need_count <= capacity, "too many meta servers specified");

=======
    replication_app_client_base::load_meta_servers(meta_servers);
>>>>>>> 4ade484e
    std::ostringstream oss;
    for (auto& s : meta_servers)
        oss << "[" << s.to_string() << "] ";
    ddebug("read meta servers from config: %s", oss.str().c_str());
}

void replication_options::initialize()
{
    dsn_app_info app_info;
    bool r = dsn_get_current_app_info(&app_info);
    dassert(r, "get current app info failed");
    app_name = app_info.name;
    app_dir = app_info.data_dir;

    // slog_dir:
    // - if config[slog_dir] is empty: "app_dir/slog"
    // - else: "config[slog_dir]/app_name/slog"
    slog_dir = dsn_config_get_value_string("replication", "slog_dir", "", "shared log directory");
    if (slog_dir.empty())
    {
        slog_dir = app_dir;
    }
    else
    {
        slog_dir = utils::filesystem::path_combine(slog_dir, app_name);
    }
    slog_dir = utils::filesystem::path_combine(slog_dir, "slog");

    // data_dirs
    // - if config[data_dirs] is empty: "app_dir/reps"
    // - else: "config[data_dirs]/app_name/reps"
    std::string dirs_str = dsn_config_get_value_string("replication", "data_dirs", "", "replica directory list");
    std::vector<std::string> dirs;
    ::dsn::utils::split_args(dirs_str.c_str(), dirs, ',');
    if (dirs.empty())
    {
        dirs.push_back(app_dir);
    }
    else
    {
        for (auto& dir : dirs)
        {
            dir = utils::filesystem::path_combine(dir, app_name);
        }
    }
    for (auto& dir : dirs)
    {
        data_dirs.push_back(utils::filesystem::path_combine(dir, "reps"));
    }

    prepare_timeout_ms_for_secondaries =
        (int)dsn_config_get_value_uint64("replication", 
        "prepare_timeout_ms_for_secondaries", 
        prepare_timeout_ms_for_secondaries,
        "timeout (ms) for prepare message to secondaries in two phase commit"
        );
    prepare_timeout_ms_for_potential_secondaries = 
        (int)dsn_config_get_value_uint64("replication", 
        "prepare_timeout_ms_for_potential_secondaries",
        prepare_timeout_ms_for_potential_secondaries,
        "timeout (ms) for prepare message to potential secondaries in two phase commit"
        );

    batch_write_disabled =
        dsn_config_get_value_bool("replication",
        "batch_write_disabled",
        batch_write_disabled,
        "whether to disable auto-batch of replicated write requests"
        );
    staleness_for_commit =
        (int)dsn_config_get_value_uint64("replication", 
        "staleness_for_commit", 
        staleness_for_commit,
        "how many concurrent two phase commit rounds are allowed"
        );
    max_mutation_count_in_prepare_list =
        (int)dsn_config_get_value_uint64("replication", 
        "max_mutation_count_in_prepare_list", 
        max_mutation_count_in_prepare_list,
        "maximum number of mutations in prepare list"
        );
    mutation_2pc_min_replica_count =
        (int)dsn_config_get_value_uint64("replication", 
        "mutation_2pc_min_replica_count",
        mutation_2pc_min_replica_count,
        "minimum number of alive replicas under which write is allowed"
        );

    group_check_disabled =
        dsn_config_get_value_bool("replication",
        "group_check_disabled",
        group_check_disabled,
        "whether group check is disabled"
        );
    group_check_interval_ms =
        (int)dsn_config_get_value_uint64("replication",
        "group_check_interval_ms", 
        group_check_interval_ms,
        "every what period (ms) we check the replica healthness"
        );

    checkpoint_disabled =
        dsn_config_get_value_bool("replication",
        "checkpoint_disabled",
        checkpoint_disabled,
        "whether checkpoint is disabled"
        );
    checkpoint_interval_seconds =
        (int)dsn_config_get_value_uint64("replication",
        "checkpoint_interval_seconds",
        checkpoint_interval_seconds,
        "every what period (seconds) we do checkpoints for replicated apps"
        ); 
    checkpoint_min_decree_gap = 
        (int64_t)dsn_config_get_value_uint64("replication",
        "checkpoint_min_decree_gap",
        checkpoint_min_decree_gap,
        "minimum decree gap that triggers checkpoint"
        );
    checkpoint_max_interval_hours = 
        (int)dsn_config_get_value_uint64("replication",
        "checkpoint_max_interval_hours",
        checkpoint_max_interval_hours,
        "maximum time interval (hours) where a new checkpoint must be created"
        );

    gc_disabled =
        dsn_config_get_value_bool("replication",
        "gc_disabled",
        gc_disabled,
        "whether to disable garbage collection"
        );
    gc_interval_ms =
        (int)dsn_config_get_value_uint64("replication", 
        "gc_interval_ms", 
        gc_interval_ms,
        "every what period (ms) we do garbage collection for dead replicas, on-disk state, log, etc."
        );
    gc_memory_replica_interval_ms =
        (int)dsn_config_get_value_uint64("replication", 
        "gc_memory_replica_interval_ms", 
        gc_memory_replica_interval_ms,
        "after closing a healthy replica (due to LB), the replica will remain in memory for this long (ms) for quick recover"
        );
    gc_disk_error_replica_interval_seconds =
        (int)dsn_config_get_value_uint64("replication", 
        "gc_disk_error_replica_interval_seconds", 
        gc_disk_error_replica_interval_seconds,
        "error replica are deleted after they have been closed and lasted on disk this long (seconds)"
        );

    fd_disabled =
        dsn_config_get_value_bool("replication",
        "fd_disabled",
        fd_disabled,
        "whether to disable failure detection"
        );
    fd_check_interval_seconds =
        (int)dsn_config_get_value_uint64("replication", 
        "fd_check_interval_seconds", 
        fd_check_interval_seconds,
        "every this period(seconds) the FD will check healthness of remote peers"
        );
    fd_beacon_interval_seconds =
        (int)dsn_config_get_value_uint64("replication", 
        "fd_beacon_interval_seconds", 
        fd_beacon_interval_seconds,
        "every this period(seconds) the FD sends beacon message to remote peers"
        );
    fd_lease_seconds =
        (int)dsn_config_get_value_uint64("replication", 
        "fd_lease_seconds", 
        fd_lease_seconds,
        "lease (seconds) get from remote FD master"
        );
    fd_grace_seconds =
        (int)dsn_config_get_value_uint64("replication", 
        "fd_grace_seconds", 
        fd_grace_seconds,
        "grace (seconds) assigned to remote FD slaves (grace > lease)"
        );

    log_private_disabled =
        dsn_config_get_value_bool("replication",
        "log_private_disabled",
        log_private_disabled,
        "whether to disable logging committed mutations for each app, which is used for easier learning"
        );
    log_private_file_size_mb =
        (int)dsn_config_get_value_uint64("replication",
        "log_private_file_size_mb",
        log_private_file_size_mb,
        "private log maximum segment file size (MB)"
        );
    log_private_batch_buffer_kb =
        (int)dsn_config_get_value_uint64("replication",
        "log_private_batch_buffer_kb",
        log_private_batch_buffer_kb,
        "private log buffer size (KB) for batching incoming logs"
        );
    log_private_force_flush =
        dsn_config_get_value_bool("replication",
        "log_private_force_flush",
        log_private_force_flush,
        "when write private log, whether to flush file after write done"
        );

    log_shared_file_size_mb =
        (int)dsn_config_get_value_uint64("replication", 
        "log_shared_file_size_mb",
        log_shared_file_size_mb,
        "shared log maximum segment file size (MB)"
        );
    log_shared_batch_buffer_kb =
        (int)dsn_config_get_value_uint64("replication", 
        "log_batch_buffer_KB_shared", 
        log_shared_batch_buffer_kb,
        "shared log buffer size (KB) for batching incoming logs"
        );
    log_shared_force_flush =
        dsn_config_get_value_bool("replication",
        "log_shared_force_flush",
        log_shared_force_flush,
        "when write shared log, whether to flush file after write done"
        );

    config_sync_disabled =
        dsn_config_get_value_bool("replication", 
        "config_sync_disabled",
        config_sync_disabled,
        "whether to disable replica configuration periodical sync with the meta server"
        );
    config_sync_interval_ms =
        (int)dsn_config_get_value_uint64("replication", 
        "config_sync_interval_ms", 
        config_sync_interval_ms,
        "every this period(ms) the replica syncs replica configuration with the meta server"
        );

    lb_interval_ms =
        (int)dsn_config_get_value_uint64("replication",
        "lb_interval_ms",
        lb_interval_ms,
        "every this period(ms) the meta server will do load balance"
        );

    read_meta_servers();

    sanity_check();
}

void replication_options::sanity_check()
{
    dassert (max_mutation_count_in_prepare_list >= staleness_for_commit, "");
}
   
/*static*/ bool replica_helper::remove_node(::dsn::rpc_address node, /*inout*/ std::vector< ::dsn::rpc_address>& nodeList)
{
    auto it = std::find(nodeList.begin(), nodeList.end(), node);
    if (it != nodeList.end())
    {
        nodeList.erase(it);
        return true;
    }
    else
    {
        return false;
    }
}

/*static*/ bool replica_helper::get_replica_config(const partition_configuration& partition_config, ::dsn::rpc_address node, /*out*/ replica_configuration& replica_config)
{
    replica_config.pid = partition_config.pid;
    replica_config.primary = partition_config.primary;
    replica_config.ballot = partition_config.ballot;
    replica_config.learner_signature = invalid_signature;

    if (node == partition_config.primary)
    {
        replica_config.status = partition_status::PS_PRIMARY;
        return true;
    }
    else if (std::find(partition_config.secondaries.begin(), partition_config.secondaries.end(), node) != partition_config.secondaries.end())
    {
        replica_config.status = partition_status::PS_SECONDARY;
        return true;
    }
    else
    {
        replica_config.status = partition_status::PS_INACTIVE;
        return false;
    }
}

void replica_helper::load_meta_servers(
    /*out*/ std::vector<dsn::rpc_address>& servers,
    const char* section)
{
    // read meta_servers from machine list file
    servers.clear();

    const char* server_ss[10];
    int capacity = 10, need_count;
    need_count = dsn_config_get_all_keys(section, server_ss, &capacity);
    dassert(need_count <= capacity, "too many meta servers specified in config [%s]", section);

    for (int i = 0; i < capacity; i++)
    {
        std::string s(server_ss[i]);

        // name:port
        auto pos1 = s.find_first_of(':');
        if (pos1 != std::string::npos)
        {
            ::dsn::rpc_address ep(s.substr(0, pos1).c_str(), atoi(s.substr(pos1 + 1).c_str()));
            servers.push_back(ep);
        }
    }
    dassert(servers.size() > 0, "no meta server specified in config [%s]", section);
}

}} // end namespace<|MERGE_RESOLUTION|>--- conflicted
+++ resolved
@@ -35,7 +35,6 @@
 
 #include "replication_common.h"
 #include <dsn/internal/configuration.h>
-#include <dsn/dist/replication/replication_app_client_base.h>
 
 # ifdef __TITLE__
 # undef __TITLE__
@@ -95,17 +94,22 @@
 void replication_options::read_meta_servers()
 {
     // read meta_servers from machine list file
-<<<<<<< HEAD
     meta_servers.clear();
-
-    const char* server_ss[10];
-    int capacity = 10, need_count;
-    need_count = dsn_config_get_all_keys("meta_servers", server_ss, &capacity);
-    dassert(need_count <= capacity, "too many meta servers specified");
-
-=======
-    replication_app_client_base::load_meta_servers(meta_servers);
->>>>>>> 4ade484e
+    std::string server_list = dsn_config_get_value_string("meta_server", "server_list", "", "meta server_list");
+    std::list<std::string> lv;
+    ::dsn::utils::split_args(server_list.c_str(), lv, ',');
+    for (auto& s : lv)
+    {
+        // name:port
+        auto pos1 = s.find_first_of(':');
+        if (pos1 != std::string::npos)
+        {
+            ::dsn::rpc_address ep(s.substr(0, pos1).c_str(), atoi(s.substr(pos1 + 1).c_str()));
+            meta_servers.push_back(ep);
+        }
+    }
+    dassert(meta_servers.size() > 0, "no meta server specified in config [meta_server].server_list");
+
     std::ostringstream oss;
     for (auto& s : meta_servers)
         oss << "[" << s.to_string() << "] ";
