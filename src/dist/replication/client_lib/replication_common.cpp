--- conflicted
+++ resolved
@@ -332,9 +332,6 @@
         "every this period(ms) the meta server will do load balance"
         );
 
-<<<<<<< HEAD
-    replica_helper::load_meta_servers(meta_servers);
-=======
     write_empty_enabled =
         dsn_config_get_value_bool("replication",
             "write_empty_enabled",
@@ -342,8 +339,7 @@
             "whether to enable empty write when no write requests are processed for more than group_check_period, default is true"
             );
     
-    read_meta_servers();
->>>>>>> a08fa17b
+    replica_helper::load_meta_servers(meta_servers);
 
     sanity_check();
 }
