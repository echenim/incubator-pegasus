/*
 * The MIT License (MIT)
 *
 * Copyright (c) 2015 Microsoft Corporation
 * 
 * -=- Robust Distributed System Nucleus (rDSN) -=- 
 *
 * Permission is hereby granted, free of charge, to any person obtaining a copy
 * of this software and associated documentation files (the "Software"), to deal
 * in the Software without restriction, including without limitation the rights
 * to use, copy, modify, merge, publish, distribute, sublicense, and/or sell
 * copies of the Software, and to permit persons to whom the Software is
 * furnished to do so, subject to the following conditions:
 *
 * The above copyright notice and this permission notice shall be included in
 * all copies or substantial portions of the Software.
 *
 * THE SOFTWARE IS PROVIDED "AS IS", WITHOUT WARRANTY OF ANY KIND, EXPRESS OR
 * IMPLIED, INCLUDING BUT NOT LIMITED TO THE WARRANTIES OF MERCHANTABILITY,
 * FITNESS FOR A PARTICULAR PURPOSE AND NONINFRINGEMENT. IN NO EVENT SHALL THE
 * AUTHORS OR COPYRIGHT HOLDERS BE LIABLE FOR ANY CLAIM, DAMAGES OR OTHER
 * LIABILITY, WHETHER IN AN ACTION OF CONTRACT, TORT OR OTHERWISE, ARISING FROM,
 * OUT OF OR IN CONNECTION WITH THE SOFTWARE OR THE USE OR OTHER DEALINGS IN
 * THE SOFTWARE.
 */

/*
 * Description:
 *     What is this file about?
 *
 * Revision history:
 *     xxxx-xx-xx, author, first version
 *     xxxx-xx-xx, author, fix bug about xxx
 */

#pragma once

# include <dsn/dist/replication/replication_other_types.h>
# include "replication_common.h"
# include <dsn/dist/meta_state_service.h>
# include <set>
# include <unordered_set>
# include <list>

using namespace dsn;
using namespace dsn::service;
using namespace dsn::replication;

namespace dsn {
    namespace replication{
        class replication_checker;
        namespace test {
            class test_checker;
        }
    }
    namespace dist{
        class server_load_balancer;
    }
}

typedef std::list<std::pair< ::dsn::rpc_address, bool>> node_states;

<<<<<<< HEAD
typedef std::unordered_map<gpid, std::shared_ptr<configuration_update_request> > machine_fail_updates;

typedef std::function<void (const std::vector<app_state>& /*new_config*/)> config_change_subscriber;


struct partition_configuration_stateless
{
    ::dsn::partition_configuration& config;

    partition_configuration_stateless(::dsn::partition_configuration& pc)
        : config(pc) {}

    std::vector<dsn::rpc_address>& worker_replicas() { return config.last_drops; }
=======
struct dropout_history
{
    dsn::rpc_address addr;
    uint64_t dropout_time;
};

struct partition_assist_info
{
    std::deque<dropout_history> history_queue;
};

struct app_state
{
    app_status                           status;
    std::string                          app_type;
    std::string                          app_name;
    int32_t                              app_id;
    int32_t                              partition_count;
    std::vector<partition_configuration> partitions;
    std::vector<partition_assist_info>   partition_assists;

    // used only for creating app, to count the number of partitions whose node
    // has been ready on the remote storage
    std::atomic_int                      available_partitions;
    DEFINE_JSON_SERIALIZATION(status, app_type, app_name, app_id, partition_count, partitions)

    app_state() : status(AS_DROPPED), app_type(), app_name(), app_id(0), partitions(), partition_count(0)
    {
        available_partitions.store(0);
    }

    app_state(const app_state& other):
        status(other.status),
        app_type(other.app_type),
        app_name(other.app_name),
        app_id(other.app_id),
        partition_count(other.partition_count),
        partitions(other.partitions),
        partition_assists(other.partition_assists)
    {
        available_partitions.store(other.available_partitions.load());
    }

    app_state(app_state&& other):
        status(other.status),
        app_type(std::move(other.app_type)),
        app_name(std::move(other.app_name)),
        app_id(other.app_id),
        partition_count(other.partition_count),
        partitions(std::move(other.partitions)),
        partition_assists(std::move(other.partition_assists))
    {
        available_partitions.store(other.available_partitions.load());
    }
    app_state& operator = (const app_state &other)
    {
        status = other.status;
        app_type=other.app_type;
        app_name=other.app_name;
        app_id=other.app_id;
        partition_count=other.partition_count;
        partitions=other.partitions;
        partition_assists=other.partition_assists;
        available_partitions.store(other.available_partitions.load());
        return *this;
    }
    app_state& operator = (app_state &&other)
    {
        status = other.status;
        app_type = std::move(other.app_type);
        app_name = std::move(other.app_name);
        app_id = other.app_id;
        partition_count = other.partition_count;
        partitions = std::move(other.partitions);
        partition_assists = std::move(other.partition_assists);
        available_partitions.store(other.available_partitions.load());
        return *this;
    }
};
>>>>>>> 4ade484e

    std::vector<dsn::rpc_address>& host_replicas() { return config.secondaries; }

};

class meta_service;
class server_state :
    public ::dsn::serverlet<server_state>
{
public:
    server_state(meta_service* meta_svc);
    virtual ~server_state();

    // initialize server state
    error_code initialize();

    // when the server becomes the leader
    error_code on_become_leader();

    // get node state std::list<std::pair< ::dsn::rpc_address, bool>>
    void get_node_state(/*out*/ node_states& nodes);

    // update node state, maybe:
    //  * add new node
    //  * set node state from live to unlive, and returns configuration_update_request to apply
    //  * set node state from unlive to live, and leaves load balancer to update configuration
    void set_node_state(const node_states& nodes, /*out*/ machine_fail_updates* pris);

    // add alive node to cache when initializing
    void add_alive_node_to_cache(const rpc_address& node) { _cache_alive_nodes.insert(node); }

    // remove dead node from cache when initializing
    void remove_dead_node_from_cache(const rpc_address& node) { _cache_alive_nodes.erase(node); }

    // apply the cache
    void apply_cache_nodes();

    // partition server & client => meta server

    // query all partition configurations of a replica server
    void query_configuration_by_node(const configuration_query_by_node_request& request, /*out*/ configuration_query_by_node_response& response);

    // query specified partition configurations by app_name and partition indexes
    void query_configuration_by_index(const configuration_query_by_index_request& request, /*out*/ configuration_query_by_index_response& response);

    // query specified partition configuration by gpid
    void query_configuration_by_gpid(gpid id, /*out*/ partition_configuration& config);

    // update partition configuration.
    // first persistent to log file, then apply to memory state
    //void update_configuration(const configuration_update_request& request, /*out*/ configuration_update_response& response);

    // TODO: callback should pass in error_code
    void update_configuration(
        std::shared_ptr<configuration_update_request>& req,
        dsn_message_t request_msg,
        std::function<void()> callback
        );

    // configuration operations
    void create_app(configuration_create_app_request& request, /*out*/ configuration_create_app_response& response);
    void drop_app(configuration_drop_app_request& request, /*out*/ configuration_drop_app_response& response);
    void list_apps(configuration_list_apps_request& request, /*out*/ configuration_list_apps_response& response);
    void list_nodes(configuration_list_nodes_request& request, /*out*/ configuration_list_nodes_response& response);

    void cluster_info(dsn_message_t msg);

    void unfree_if_possible_on_start();

    // if is freezed
    bool freezed() const { return _freeze.load(); }

    // for test
    void set_config_change_subscriber_for_test(config_change_subscriber subscriber);

    // dump & restore
    error_code dump_from_remote_storage(const char* format, const char* local_path, bool sync_immediately);
    error_code restore_from_local_storage(const char* local_path, bool write_back_to_remote_storage);

    const bool is_node_alive(dsn::rpc_address addr)
    {
        auto iter = _nodes.find(addr);
        return iter!=_nodes.end() && iter->second.is_alive;
    }
public:
    static int32_t _default_max_replica_count;

private:
    // initialize apps in local cache and in remote storage
    error_code initialize_apps();

    // synchronize the state from/to meta state server(i.e., _storage)
    error_code sync_apps_to_remote_storage();
    error_code sync_apps_from_remote_storage();

    // check consistency of memory state, between _nodes, _apps, _node_live_count
    void check_consistency(gpid gpid);
    void check_consistency(bool is_stateful, const partition_configuration& config);

    // do real work of update configuration
    void update_configuration_internal(const configuration_update_request& request, /*out*/ configuration_update_response& response);

    void initialize_app(app_state& app, dsn_message_t msg);
    void do_app_drop(app_state& app, dsn_message_t msg);
    void init_app_partition_node(int app_id, int partition_index);

    void update_configuration_on_remote(const std::shared_ptr<configuration_update_request>& req, dsn_message_t request_msg);
    void exec_pending_request(const std::shared_ptr<configuration_update_request>& req, dsn_message_t request_msg);

    // get the application_id from name, -1 for app doesn't exist
    int32_t get_app_index(const char* app_name) const;

    //path util function in meta_state_service
    std::string get_app_path(const app_state& app) const;
    std::string get_partition_path(const gpid& gpid) const;
    std::string get_partition_path(const app_state& app, int partition_id) const;

    bool set_freeze() const
    {
        if (_nodes.size() < _min_live_node_count_for_unfreeze)
            return true;

        return _node_live_count * 100 < _node_live_percentage_threshold_for_update * static_cast<int>(_nodes.size());
    }
private:
    friend class ::dsn::replication::replication_checker;
    friend class ::dsn::replication::test::test_checker;

    friend class dsn::dist::server_load_balancer;
    friend class simple_load_balancer;
    friend class greedy_load_balancer;

    meta_service*                                       _meta_svc;

    std::string                                         _cluster_root;

    //_cluster_root + "/apps"
    std::string                                         _apps_root;
    mutable zrwlock_nr                                  _lock;
    std::unordered_map< ::dsn::rpc_address, node_state> _nodes;

    /*
     * in the initializing of server_state, we firstly cache all
     * alived nodes detected by fd.
     */
    std::unordered_set<dsn::rpc_address> _cache_alive_nodes;

    std::vector<app_state>               _apps; // vec_index = app_id - 1

    int                               _node_live_count;
    int                               _node_live_percentage_threshold_for_update;
    int                               _min_live_node_count_for_unfreeze;
    std::atomic<bool>                 _freeze;

    ::dsn::dist::meta_state_service *_storage;

    mutable zlock                     _pending_requests_lock;
    // because ballots of different gpid may conflict, we separate items by gpid
    // and for each gpid, only one request is allowed
    std::map<gpid, std::function<void ()> > _pending_requests;

    // for test
    config_change_subscriber          _config_change_subscriber;

    dsn_handle_t                      _cli_json_state_handle;
    dsn_handle_t                      _cli_dump_handle;

public:
    void json_state(std::stringstream& out) const;
    static void static_cli_json_state(void* context, int argc, const char** argv, dsn_cli_reply* reply);
    static void static_cli_json_state_cleanup(dsn_cli_reply reply);

    static void static_cli_dump_app_states(void* context, int argc, const char** argv, dsn_cli_reply* reply);
    static void static_cli_dump_app_states_cleanup(dsn_cli_reply reply);
};
<|MERGE_RESOLUTION|>--- conflicted
+++ resolved
@@ -60,11 +60,9 @@
 
 typedef std::list<std::pair< ::dsn::rpc_address, bool>> node_states;
 
-<<<<<<< HEAD
 typedef std::unordered_map<gpid, std::shared_ptr<configuration_update_request> > machine_fail_updates;
 
 typedef std::function<void (const std::vector<app_state>& /*new_config*/)> config_change_subscriber;
-
 
 struct partition_configuration_stateless
 {
@@ -74,90 +72,8 @@
         : config(pc) {}
 
     std::vector<dsn::rpc_address>& worker_replicas() { return config.last_drops; }
-=======
-struct dropout_history
-{
-    dsn::rpc_address addr;
-    uint64_t dropout_time;
-};
-
-struct partition_assist_info
-{
-    std::deque<dropout_history> history_queue;
-};
-
-struct app_state
-{
-    app_status                           status;
-    std::string                          app_type;
-    std::string                          app_name;
-    int32_t                              app_id;
-    int32_t                              partition_count;
-    std::vector<partition_configuration> partitions;
-    std::vector<partition_assist_info>   partition_assists;
-
-    // used only for creating app, to count the number of partitions whose node
-    // has been ready on the remote storage
-    std::atomic_int                      available_partitions;
-    DEFINE_JSON_SERIALIZATION(status, app_type, app_name, app_id, partition_count, partitions)
-
-    app_state() : status(AS_DROPPED), app_type(), app_name(), app_id(0), partitions(), partition_count(0)
-    {
-        available_partitions.store(0);
-    }
-
-    app_state(const app_state& other):
-        status(other.status),
-        app_type(other.app_type),
-        app_name(other.app_name),
-        app_id(other.app_id),
-        partition_count(other.partition_count),
-        partitions(other.partitions),
-        partition_assists(other.partition_assists)
-    {
-        available_partitions.store(other.available_partitions.load());
-    }
-
-    app_state(app_state&& other):
-        status(other.status),
-        app_type(std::move(other.app_type)),
-        app_name(std::move(other.app_name)),
-        app_id(other.app_id),
-        partition_count(other.partition_count),
-        partitions(std::move(other.partitions)),
-        partition_assists(std::move(other.partition_assists))
-    {
-        available_partitions.store(other.available_partitions.load());
-    }
-    app_state& operator = (const app_state &other)
-    {
-        status = other.status;
-        app_type=other.app_type;
-        app_name=other.app_name;
-        app_id=other.app_id;
-        partition_count=other.partition_count;
-        partitions=other.partitions;
-        partition_assists=other.partition_assists;
-        available_partitions.store(other.available_partitions.load());
-        return *this;
-    }
-    app_state& operator = (app_state &&other)
-    {
-        status = other.status;
-        app_type = std::move(other.app_type);
-        app_name = std::move(other.app_name);
-        app_id = other.app_id;
-        partition_count = other.partition_count;
-        partitions = std::move(other.partitions);
-        partition_assists = std::move(other.partition_assists);
-        available_partitions.store(other.available_partitions.load());
-        return *this;
-    }
-};
->>>>>>> 4ade484e
 
     std::vector<dsn::rpc_address>& host_replicas() { return config.secondaries; }
-
 };
 
 class meta_service;
