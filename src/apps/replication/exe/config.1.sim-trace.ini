[apps..default]
run = true
count = 1
;network.client.RPC_CHANNEL_TCP = dsn::tools::sim_network_provider, 65536
;network.client.RPC_CHANNEL_UDP = dsn::tools::sim_network_provider, 65536
;network.server.0.RPC_CHANNEL_TCP = NET_HDR_DSN, dsn::tools::sim_network_provider, 65536
;network.server.0.RPC_CHANNEL_UDP = NET_HDR_DSN, dsn::tools::sim_network_provider, 65536


[apps.meta]
name = meta
type = meta
arguments = 
ports = 34601
run = true
count = 1 
pools = THREAD_POOL_DEFAULT,THREAD_POOL_META_SERVER,THREAD_POOL_FD
    
[apps.replica]
name = replica
type = replica
arguments =
ports = 34801
run = true
count = 3
pools = THREAD_POOL_DEFAULT,THREAD_POOL_REPLICATION_LONG,THREAD_POOL_REPLICATION,THREAD_POOL_FD,THREAD_POOL_LOCAL_APP

[apps.client]
name = client
type = client
arguments = simple_kv.instance0
run = true
count = 1
pools = THREAD_POOL_DEFAULT

[apps.client.perf.test]
name = client.perf
type = client.perf.test
arguments = simple_kv.instance0
run = true
count = 0
pools = THREAD_POOL_DEFAULT
delay_seconds = 30

[tools.hpc_tail_logger]
per_thread_buffer_bytes = 

[tools.simple_logger]
short_header = true

[core]
start_nfs = true

tool = simulator
;tool = nativerun
;tool = fastrun
;toollets = tracer
;toollets = fault_injector
toollets = tracer, fault_injector
;toollets = tracer, profiler, fault_injector
;toollets = profiler, fault_injector
pause_on_start = false

<<<<<<< HEAD
;logging_start_level = log_level_WARNING
;logging_factory_name = dsn::tools::screen_logger
=======
;logging_start_level = LOG_LEVEL_WARNING
logging_factory_name = dsn::tools::screen_logger
>>>>>>> 018eae46
;logging_factory_name = dsn::tools::hpc_tail_logger
;aio_factory_name = dsn::tools::empty_aio_provider


[tools.simulator]
random_seed = 0
;min_message_delay_microseconds = 0
;max_message_delay_microseconds = 0

[network]
; how many network threads for network library(used by asio)
io_service_worker_count = 2

; specification for each thread pool
[threadpool..default]
worker_count = 2
worker_priority = THREAD_xPRIORITY_LOWEST

[threadpool.THREAD_POOL_DEFAULT]
name = default
partitioned = false
max_input_queue_length = 1024
worker_priority = THREAD_xPRIORITY_LOWEST

[threadpool.THREAD_POOL_REPLICATION]
name = replication
partitioned = true
max_input_queue_length = 2560
worker_priority = THREAD_xPRIORITY_LOWEST

[task..default]
is_trace = true
is_profile = true
allow_inline = false
rpc_call_channel = RPC_CHANNEL_TCP
fast_execution_in_network_thread = false
rpc_message_header_format = dsn
rpc_timeout_milliseconds = 5000

perf_test_rounds = 1000000
perf_test_payload_bytes = 1,128,1024

[task.LPC_AIO_IMMEDIATE_CALLBACK]
is_trace = false
allow_inline = false
disk_write_fail_ratio = 0.00001

[task.LPC_RPC_TIMEOUT]
is_trace = true

[task.RPC_FD_FAILURE_DETECTOR_PING]
is_trace = false

[task.RPC_FD_FAILURE_DETECTOR_PING_ACK]
is_trace = false

[task.LPC_BEACON_CHECK]
is_trace = false


[replication.meta_servers]
localhost:34601

[replication.app]
app_name = simple_kv.instance0 
app_type = simple_kv 
partition_count = 8
max_replica_count = 3

[replication]

prepare_timeout_ms_for_secondaries = 10000
prepare_timeout_ms_for_potential_secondaries = 20000
prepare_ack_on_secondary_before_logging_allowed = true

learn_timeout_ms = 30000
staleness_for_commit = 20
staleness_for_start_prepare_for_potential_secondary = 110
mutation_max_size_mb = 15
mutation_max_pending_time_ms = 20
mutation_2pc_min_replica_count = 2

preapre_list_max_size_mb = 250
request_batch_disabled = false
group_check_internal_ms = 100000
group_check_disabled = false
fd_disabled = false
fd_check_interval_seconds = 5
fd_beacon_interval_seconds = 3
fd_lease_seconds = 14
fd_grace_seconds = 15
working_dir = .
log_buffer_size_mb = 1
log_pending_max_ms = 100
log_file_size_mb = 32
log_batch_write = true

config_sync_interval_ms = 60000<|MERGE_RESOLUTION|>--- conflicted
+++ resolved
@@ -40,34 +40,24 @@
 run = true
 count = 0
 pools = THREAD_POOL_DEFAULT
-delay_seconds = 30
 
 [tools.hpc_tail_logger]
-per_thread_buffer_bytes = 
-
-[tools.simple_logger]
-short_header = true
+per_thread_buffer_bytes = 20480000
 
 [core]
-start_nfs = true
 
 tool = simulator
 ;tool = nativerun
 ;tool = fastrun
-;toollets = tracer
+toollets = tracer
 ;toollets = fault_injector
-toollets = tracer, fault_injector
+;toollets = tracer, fault_injector
 ;toollets = tracer, profiler, fault_injector
 ;toollets = profiler, fault_injector
 pause_on_start = false
 
-<<<<<<< HEAD
-;logging_start_level = log_level_WARNING
-;logging_factory_name = dsn::tools::screen_logger
-=======
 ;logging_start_level = LOG_LEVEL_WARNING
 logging_factory_name = dsn::tools::screen_logger
->>>>>>> 018eae46
 ;logging_factory_name = dsn::tools::hpc_tail_logger
 ;aio_factory_name = dsn::tools::empty_aio_provider
 
@@ -116,7 +106,7 @@
 disk_write_fail_ratio = 0.00001
 
 [task.LPC_RPC_TIMEOUT]
-is_trace = true
+is_trace = false
 
 [task.RPC_FD_FAILURE_DETECTOR_PING]
 is_trace = false
@@ -134,7 +124,7 @@
 [replication.app]
 app_name = simple_kv.instance0 
 app_type = simple_kv 
-partition_count = 8
+partition_count = 1
 max_replica_count = 3
 
 [replication]
