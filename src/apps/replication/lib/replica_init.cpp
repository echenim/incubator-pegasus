--- conflicted
+++ resolved
@@ -106,13 +106,8 @@
     {
         // GCed later
         char newPath[256];
-<<<<<<< HEAD
-        sprintf(newPath, "%s.%llu.err", dir, static_cast<long long unsigned int>(dsn_now_us()));
+        sprintf(newPath, "%s.%" PRIu64 ".err", dir, dsn_now_us());
         if (dsn::utils::filesystem::rename_path(dir, newPath))
-=======
-        sprintf(newPath, "%s.%" PRIu64 ".err", dir, dsn_now_us());
-        if (dsn::utils::filesystem::rename_path(dir, newPath, true))
->>>>>>> 1d1769a1
         {
             derror("move bad replica from '%s' to '%s'", dir, newPath);
         }
