--- conflicted
+++ resolved
@@ -152,15 +152,6 @@
 
 int http_message_parser::prepare_buffers_on_send(message_ex* msg, int offset, send_buf* buffers)
 {
-<<<<<<< HEAD
-
-=======
-    //skip message header for browser
-    if (offset == 0)
-    {
-        sprintf(http_header_send_buffer, "%s%s%09lu%s", header_prefix, header_contentlen_prefix, msg->body_size(), header_contentlen_suffix);
-    }
->>>>>>> 3cfd6100
     int buffer_iter = 0;
     if (msg->header->context.u.is_request)
     {
