/*
 * The MIT License (MIT)
 *
 * Copyright (c) 2015 Microsoft Corporation
 * 
 * -=- Robust Distributed System Nucleus (rDSN) -=- 
 *
 * Permission is hereby granted, free of charge, to any person obtaining a copy
 * of this software and associated documentation files (the "Software"), to deal
 * in the Software without restriction, including without limitation the rights
 * to use, copy, modify, merge, publish, distribute, sublicense, and/or sell
 * copies of the Software, and to permit persons to whom the Software is
 * furnished to do so, subject to the following conditions:
 *
 * The above copyright notice and this permission notice shall be included in
 * all copies or substantial portions of the Software.
 *
 * THE SOFTWARE IS PROVIDED "AS IS", WITHOUT WARRANTY OF ANY KIND, EXPRESS OR
 * IMPLIED, INCLUDING BUT NOT LIMITED TO THE WARRANTIES OF MERCHANTABILITY,
 * FITNESS FOR A PARTICULAR PURPOSE AND NONINFRINGEMENT. IN NO EVENT SHALL THE
 * AUTHORS OR COPYRIGHT HOLDERS BE LIABLE FOR ANY CLAIM, DAMAGES OR OTHER
 * LIABILITY, WHETHER IN AN ACTION OF CONTRACT, TORT OR OTHERWISE, ARISING FROM,
 * OUT OF OR IN CONNECTION WITH THE SOFTWARE OR THE USE OR OTHER DEALINGS IN
 * THE SOFTWARE.
 *
 * History:
 *      Aug., 2015, Zhenyu Guo created (zhenyu.guo@microsoft.com)
 */

# include "io_looper.h"

namespace dsn
{
    namespace tools
    {
        extern io_looper* get_io_looper(service_node* node, task_queue* q, ioe_mode mode);

        class io_looper_task_queue : public task_queue, public io_looper
        {
        public:
            io_looper_task_queue(task_worker_pool* pool, int index, task_queue* inner_provider);
            virtual ~io_looper_task_queue();
                        
            virtual void  start(service_node* node, int worker_count) override;
            virtual void  stop() override;
            virtual void  handle_local_queues() override;

<<<<<<< HEAD
            virtual void  enqueue(task* task);
            virtual task* dequeue();
=======
            virtual void  enqueue(task* task) override;
            virtual task* dequeue() override;
            virtual int   count() const override { return _remote_count.load(); }
>>>>>>> edc65823
        
        protected:
            virtual bool is_shared_timer_queue() override
            {
                return is_shared() || task::get_current_worker() != owner_worker();
            }

        private:
            std::atomic<int>              _remote_count;

            // tasks from remote threads
            ::dsn::utils::ex_lock_nr_spin _lock;
            slist<task>                   _remote_tasks;

            // tasks from local thread
            slist<task>                   _local_tasks;
        };

        class io_looper_task_worker : public task_worker
        {
        public:
            io_looper_task_worker(task_worker_pool* pool, task_queue* q, int index, task_worker* inner_provider);
            virtual void loop();
        };

        class io_looper_timer_service : public timer_service
        {
        public:
            io_looper_timer_service(service_node* node, timer_service* inner_provider)
                : timer_service(node, inner_provider)
            {
                _looper = nullptr;
            }

            virtual void start(io_modifer& ctx)
            {
                _looper = get_io_looper(node(), ctx.queue, ctx.mode);
                dassert(_looper != nullptr, "correspondent looper is empty");
            }

            // after milliseconds, the provider should call task->enqueue()        
            virtual void add_timer(task* task)
            {
                _looper->add_timer(task);
            }

        private:
            io_looper *_looper;
        };

        // ------------------ inline implementation --------------------
        

    }
}<|MERGE_RESOLUTION|>--- conflicted
+++ resolved
@@ -45,14 +45,8 @@
             virtual void  stop() override;
             virtual void  handle_local_queues() override;
 
-<<<<<<< HEAD
-            virtual void  enqueue(task* task);
-            virtual task* dequeue();
-=======
             virtual void  enqueue(task* task) override;
-            virtual task* dequeue() override;
-            virtual int   count() const override { return _remote_count.load(); }
->>>>>>> edc65823
+            virtual task* dequeue()override;
         
         protected:
             virtual bool is_shared_timer_queue() override
