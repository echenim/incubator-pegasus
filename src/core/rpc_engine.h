/*
 * The MIT License (MIT)
 *
 * Copyright (c) 2015 Microsoft Corporation
 * 
 * -=- Robust Distributed System Nucleus (rDSN) -=- 
 *
 * Permission is hereby granted, free of charge, to any person obtaining a copy
 * of this software and associated documentation files (the "Software"), to deal
 * in the Software without restriction, including without limitation the rights
 * to use, copy, modify, merge, publish, distribute, sublicense, and/or sell
 * copies of the Software, and to permit persons to whom the Software is
 * furnished to do so, subject to the following conditions:
 *
 * The above copyright notice and this permission notice shall be included in
 * all copies or substantial portions of the Software.
 *
 * THE SOFTWARE IS PROVIDED "AS IS", WITHOUT WARRANTY OF ANY KIND, EXPRESS OR
 * IMPLIED, INCLUDING BUT NOT LIMITED TO THE WARRANTIES OF MERCHANTABILITY,
 * FITNESS FOR A PARTICULAR PURPOSE AND NONINFRINGEMENT. IN NO EVENT SHALL THE
 * AUTHORS OR COPYRIGHT HOLDERS BE LIABLE FOR ANY CLAIM, DAMAGES OR OTHER
 * LIABILITY, WHETHER IN AN ACTION OF CONTRACT, TORT OR OTHERWISE, ARISING FROM,
 * OUT OF OR IN CONNECTION WITH THE SOFTWARE OR THE USE OR OTHER DEALINGS IN
 * THE SOFTWARE.
 */
# pragma once

# include <dsn/internal/task.h>
# include <dsn/internal/network.h>
# include <dsn/internal/synchronize.h>
# include <dsn/internal/global_config.h>

namespace dsn {

class service_node;
class rpc_engine
{
public:
    rpc_engine(configuration_ptr config, service_node* node);

    //
    // management routines
    //
    error_code start(const service_app_spec& spec);

    //
    // rpc registrations
    //
    bool register_rpc_handler(rpc_handler_ptr& handler);
    bool unregister_rpc_handler(task_code rpc_code) ;    

    //
    // rpc routines
    //
    void call(message_ptr& request, rpc_response_task_ptr& call);
    void on_recv_request(message_ptr& msg, int delay_ms);
    static void reply(message_ptr& response);
    
    //
    // information inquery
    //
    service_node* node() const { return _node; }
    const end_point& primary_address() const { return _local_primary_address; }

private:
<<<<<<< HEAD
    bool start_server_port(int port);
    network* create_network(const network_config_spec& netcs, bool client_only);
=======
    network* create_network(const network_server_config& netcs, bool client_only);
>>>>>>> 5db41c76

private:
    configuration_ptr                     _config;    
    service_node                          *_node;
    std::vector<std::vector<network*>>    _client_nets; // <format, <CHANNEL, network*>>
    std::map<int, std::vector<network*>>  _server_nets; // <port, <CHANNEL, network*>>
    end_point                             _local_primary_address;

    typedef std::map<std::string, rpc_handler_ptr> rpc_handlers;
    rpc_handlers                  _handlers;
    utils::rw_lock                _handlers_lock;
    
    bool                          _is_running;

    static bool                   _message_crc_required;
};

} // end namespace
<|MERGE_RESOLUTION|>--- conflicted
+++ resolved
@@ -63,12 +63,8 @@
     const end_point& primary_address() const { return _local_primary_address; }
 
 private:
-<<<<<<< HEAD
     bool start_server_port(int port);
-    network* create_network(const network_config_spec& netcs, bool client_only);
-=======
     network* create_network(const network_server_config& netcs, bool client_only);
->>>>>>> 5db41c76
 
 private:
     configuration_ptr                     _config;    
