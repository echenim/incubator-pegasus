/*
 * The MIT License (MIT)
 *
 * Copyright (c) 2015 Microsoft Corporation
 * 
 * -=- Robust Distributed System Nucleus (rDSN) -=- 
 *
 * Permission is hereby granted, free of charge, to any person obtaining a copy
 * of this software and associated documentation files (the "Software"), to deal
 * in the Software without restriction, including without limitation the rights
 * to use, copy, modify, merge, publish, distribute, sublicense, and/or sell
 * copies of the Software, and to permit persons to whom the Software is
 * furnished to do so, subject to the following conditions:
 *
 * The above copyright notice and this permission notice shall be included in
 * all copies or substantial portions of the Software.
 *
 * THE SOFTWARE IS PROVIDED "AS IS", WITHOUT WARRANTY OF ANY KIND, EXPRESS OR
 * IMPLIED, INCLUDING BUT NOT LIMITED TO THE WARRANTIES OF MERCHANTABILITY,
 * FITNESS FOR A PARTICULAR PURPOSE AND NONINFRINGEMENT. IN NO EVENT SHALL THE
 * AUTHORS OR COPYRIGHT HOLDERS BE LIABLE FOR ANY CLAIM, DAMAGES OR OTHER
 * LIABILITY, WHETHER IN AN ACTION OF CONTRACT, TORT OR OTHERWISE, ARISING FROM,
 * OUT OF OR IN CONNECTION WITH THE SOFTWARE OR THE USE OR OTHER DEALINGS IN
 * THE SOFTWARE.
 */

# include <dsn/ports.h>
# include <dsn/service_api_c.h>
# include <dsn/cpp/address.h>
# include <dsn/internal/task.h>
# include "group_address.h"

# ifdef _WIN32


# else
# include <sys/socket.h>
# include <netdb.h>
# include <ifaddrs.h>
# include <netinet/in.h>
# include <arpa/inet.h>

# if defined(__FreeBSD__)
# include <netinet/in.h>
# endif

# endif

static void net_init()
{
    static std::once_flag flag;
    static bool flag_inited = false;
    if (!flag_inited)
    {
        std::call_once(flag, [&]()
        {
#ifdef _WIN32
            WSADATA wsaData;
            WSAStartup(MAKEWORD(2, 2), &wsaData);
#endif
            flag_inited = true;
        });
    }
}

// name to ip etc.
DSN_API uint32_t dsn_ipv4_from_host(const char* name)
{
    sockaddr_in addr;
    memset(&addr, 0, sizeof(addr));

    addr.sin_family = AF_INET;
    if ((addr.sin_addr.s_addr = inet_addr(name)) == (unsigned int)(-1))
    {
        hostent* hp = ::gethostbyname(name);
        int err =
# ifdef _WIN32
            (int)::WSAGetLastError()
# else
            h_errno
# endif
            ;
        dassert(hp != nullptr, "gethostbyname failed, name = %s, err = %d.", name, err);

        if (hp != nullptr)
        {
            memcpy(
                (void*)&(addr.sin_addr.s_addr),
                (const void*)hp->h_addr,
                (size_t)hp->h_length
                );
        }
    }

    // converts from network byte order to host byte order
    return (uint32_t)ntohl(addr.sin_addr.s_addr);
}

DSN_API uint32_t dsn_ipv4_local(const char* network_interface)
{
    uint32_t ret = 0;

# ifndef _WIN32
    struct ifaddrs* ifa = nullptr;
    if (getifaddrs(&ifa) == 0)
    {
        struct ifaddrs* i = ifa;
        while (i != nullptr)
        {
            if (i->ifa_addr->sa_family == AF_INET && strcmp(i->ifa_name, network_interface) == 0)
            {
                ret = (uint32_t)ntohl(((struct sockaddr_in *)i->ifa_addr)->sin_addr.s_addr);
                break;
            }
            i = i->ifa_next;
        }

        if (i == nullptr)
        {
            derror("get local ip from network interfaces failed, network_interface = %s\n", network_interface);
        }

        if (ifa != nullptr)
        {
            // remember to free it
            freeifaddrs(ifa);
        }
    }
#endif

    return ret;
}

DSN_API const char*   dsn_address_to_string(dsn_address_t addr)
{
    char* p = dsn::tls_dsn.scatch_buffer;
    auto sz = sizeof(dsn::tls_dsn.scatch_buffer);

    switch (addr.u.v4.type)
    {
    case HOST_TYPE_IPV4:
        snprintf_p(
            p, sz,
            "%u.%u.%u.%u:%hu",
<<<<<<< HEAD
            ((uint32_t)addr.u.v4.ip) & 0xff,
            ((uint32_t)addr.u.v4.ip >> 8) & 0xff,
            ((uint32_t)addr.u.v4.ip >> 16) & 0xff,
=======
>>>>>>> 56159fa3
            ((uint32_t)addr.u.v4.ip >> 24) & 0xff,
            ((uint32_t)addr.u.v4.ip >> 16) & 0xff,
            ((uint32_t)addr.u.v4.ip >> 8) & 0xff,
            ((uint32_t)addr.u.v4.ip) & 0xff,
            (uint16_t)addr.u.v4.port
            );
        break;
    case HOST_TYPE_URI:
        p = (char*)(long)addr.u.uri.uri;
        break;
    case HOST_TYPE_GROUP:
        p = (char*)(((dsn::rpc_group_address*)(long)(addr.u.group.group))->name());
        break;
    default:
        p = (char*)"invalid address";
        break;
    }

    return (const char*)p;
}

DSN_API dsn_address_t dsn_address_build(
    const char* host,
    uint16_t port
    )
{
    dsn::rpc_address addr(host, port);
    return addr.c_addr();
}

DSN_API dsn_address_t dsn_address_build_ipv4(
    uint32_t ipv4,
    uint16_t port
    )
{
    dsn::rpc_address addr(ipv4, port);
    return addr.c_addr();
}

DSN_API dsn_address_t dsn_address_build_group(
    dsn_group_t g
    )
{
    dsn::rpc_address addr;
    addr.assign_group(g);
    return addr.c_addr();
}

DSN_API dsn_address_t dsn_address_build_uri(
    dsn_uri_t uri
    )
{
    dsn::rpc_address addr;
    addr.assign_uri(uri);
    return addr.c_addr();
}

DSN_API dsn_uri_t dsn_uri_build(const char* url) // must be paired with destroy later
{
    return (dsn_uri_t)strdup(url);
}

DSN_API void dsn_uri_destroy(dsn_uri_t uri)
{
    free((void*)uri);
}

DSN_API dsn_group_t dsn_group_build(const char* name) // must be paired with release later
{
    auto g = new ::dsn::rpc_group_address(name);
    return g;
}

DSN_API bool dsn_group_add(dsn_group_t g, dsn_address_t ep)
{
    auto grp = (::dsn::rpc_group_address*)(g);
    ::dsn::rpc_address addr(ep);
    return grp->add(addr);
}

DSN_API void dsn_group_set_leader(dsn_group_t g, dsn_address_t ep)
{
    auto grp = (::dsn::rpc_group_address*)(g);
    ::dsn::rpc_address addr(ep);
    grp->set_leader(addr);
}

DSN_API dsn_address_t dsn_group_get_leader(dsn_group_t g)
{
    auto grp = (::dsn::rpc_group_address*)(g);
    return grp->leader().c_addr();
}

DSN_API bool dsn_group_is_leader(dsn_group_t g, dsn_address_t ep)
{
    auto grp = (::dsn::rpc_group_address*)(g);
    return grp->leader() == ep;
}

DSN_API dsn_address_t dsn_group_next(dsn_group_t g, dsn_address_t ep)
{
    auto grp = (::dsn::rpc_group_address*)(g);
    ::dsn::rpc_address addr(ep);
    return grp->next(addr).c_addr();
}

DSN_API bool dsn_group_remove(dsn_group_t g, dsn_address_t ep)
{
    auto grp = (::dsn::rpc_group_address*)(g);
    ::dsn::rpc_address addr(ep);
    return grp->remove(addr);
}

DSN_API void dsn_group_destroy(dsn_group_t g)
{
    auto grp = (::dsn::rpc_group_address*)(g);
    delete grp;
}<|MERGE_RESOLUTION|>--- conflicted
+++ resolved
@@ -142,12 +142,6 @@
         snprintf_p(
             p, sz,
             "%u.%u.%u.%u:%hu",
-<<<<<<< HEAD
-            ((uint32_t)addr.u.v4.ip) & 0xff,
-            ((uint32_t)addr.u.v4.ip >> 8) & 0xff,
-            ((uint32_t)addr.u.v4.ip >> 16) & 0xff,
-=======
->>>>>>> 56159fa3
             ((uint32_t)addr.u.v4.ip >> 24) & 0xff,
             ((uint32_t)addr.u.v4.ip >> 16) & 0xff,
             ((uint32_t)addr.u.v4.ip >> 8) & 0xff,
